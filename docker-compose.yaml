--- conflicted
+++ resolved
@@ -71,12 +71,9 @@
       - postgres
       - pulsar
       - eventingester
-<<<<<<< HEAD
-    working_dir: /app
-=======
+    working_dir: /app
     env_file:
       - ./developer/env/server.env
->>>>>>> 5cc1afb3
     command: ./server --config /config/insecure-armada.yaml
 
   executor:
