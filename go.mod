--- conflicted
+++ resolved
@@ -190,12 +190,6 @@
 	github.com/yuin/gopher-lua v0.0.0-20190514113301-1cd887cd7036 // indirect
 	go.mongodb.org/mongo-driver v1.10.0 // indirect
 	go.uber.org/atomic v1.9.0 // indirect
-<<<<<<< HEAD
-	go.uber.org/multierr v1.8.0 // indirect
-	go.uber.org/zap v1.24.0 // indirect
-	gocloud.dev v0.26.0 // indirect
-=======
->>>>>>> 552da14c
 	golang.org/x/crypto v0.0.0-20220722155217-630584e8d5aa // indirect
 	golang.org/x/mod v0.7.0 // indirect
 	golang.org/x/sys v0.5.0 // indirect
