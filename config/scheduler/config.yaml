--- conflicted
+++ resolved
@@ -1,4 +1,4 @@
-cyclePeriod: 1s
+cyclePeriod: 10s
 executorTimeout: 1h
 databaseFetchSize: 1000
 pulsarSendTimeout: 5s
@@ -35,11 +35,6 @@
     minTime: 10s
     permitWithoutStream: true
 scheduling:
-<<<<<<< HEAD
-  executorTimeout: 15m
-=======
-  executorTimeout: 10m
->>>>>>> b99289a2
   preemption:
     enabled: true
     priorityClasses:
@@ -50,11 +45,6 @@
           cpu: 0.99
       armada-preemptible:
         priority: 900
-        maximalResourceFractionPerQueue:
-          memory: 0.99
-          cpu: 0.99
-      armada-zero:
-        priority: 0
         maximalResourceFractionPerQueue:
           memory: 0.99
           cpu: 0.99
