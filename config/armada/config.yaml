--- conflicted
+++ resolved
@@ -6,14 +6,9 @@
   - http://localhost:8089
   - http://localhost:10000
 cancelJobsBatchSize: 1000
-<<<<<<< HEAD
-pulsarSchedulerEnabled: true
-probabilityOfUsingPulsarScheduler: 100
-=======
 pulsarSchedulerEnabled: false
 probabilityOfUsingPulsarScheduler: 0
 ignoreJobSubmitChecks: true
->>>>>>> d2c759ea
 grpc:
   keepaliveParams:
     maxConnectionIdle: 5m
