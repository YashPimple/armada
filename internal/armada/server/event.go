--- conflicted
+++ resolved
@@ -74,11 +74,7 @@
 		return status.Errorf(codes.PermissionDenied, "[GetJobSetEvents] %s", err)
 	}
 
-<<<<<<< HEAD
-	if s.eventApi == nil || !model.IsValidExternalSeqNo(request.FromMessageId) {
-=======
 	if request.ForceRedis || s.eventApi == nil || !model.IsValidExternalSeqNo(request.FromMessageId) {
->>>>>>> 13f04984
 		return s.serveEventsFromRepository(request, stream)
 	} else {
 		return s.serveEventsFromEventApi(request, stream)
@@ -92,10 +88,7 @@
 		FromMessageId:  req.FromId,
 		Queue:          req.Queue,
 		ErrorIfMissing: true,
-<<<<<<< HEAD
-=======
 		ForceRedis:     req.ForceRedis,
->>>>>>> 13f04984
 	}
 	return s.GetJobSetEvents(request, stream)
 }
