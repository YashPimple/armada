package server

import (
	"context"
	"crypto/sha1"
	"fmt"
	"math/rand"
	"time"

	"github.com/apache/pulsar-client-go/pulsar"
	"github.com/gogo/protobuf/types"
	"github.com/google/uuid"
	"github.com/pkg/errors"
	log "github.com/sirupsen/logrus"
	"golang.org/x/exp/maps"
	"google.golang.org/grpc/codes"
	"google.golang.org/grpc/status"

	"github.com/armadaproject/armada/internal/armada/permissions"
	"github.com/armadaproject/armada/internal/armada/repository"
	"github.com/armadaproject/armada/internal/armada/validation"
	"github.com/armadaproject/armada/internal/common/armadaerrors"
	"github.com/armadaproject/armada/internal/common/auth/authorization"
	"github.com/armadaproject/armada/internal/common/auth/permission"
	"github.com/armadaproject/armada/internal/common/eventutil"
	"github.com/armadaproject/armada/internal/common/pgkeyvalue"
	"github.com/armadaproject/armada/internal/common/pointer"
	"github.com/armadaproject/armada/internal/common/pulsarutils"
	"github.com/armadaproject/armada/internal/common/schedulers"
	commonvalidation "github.com/armadaproject/armada/internal/common/validation"
	"github.com/armadaproject/armada/internal/executor/configuration"
	"github.com/armadaproject/armada/internal/scheduler"
	"github.com/armadaproject/armada/pkg/api"
	"github.com/armadaproject/armada/pkg/armadaevents"
	"github.com/armadaproject/armada/pkg/client/queue"
)

// PulsarSubmitServer is a service that accepts API calls according to the original Armada submit API
// and publishes messages to Pulsar based on those calls.
// TODO: Consider returning a list of message ids of the messages generated
// TODO: Include job set as the message key for each message
type PulsarSubmitServer struct {
	api.UnimplementedSubmitServer
	Producer        pulsar.Producer
	Permissions     authorization.PermissionChecker
	QueueRepository repository.QueueRepository
	// Maximum size of Pulsar messages
	MaxAllowedMessageSize uint
	// Fall back to the legacy submit server for queue administration endpoints.
	SubmitServer *SubmitServer
	// Used for job submission deduplication.
	KVStore *pgkeyvalue.PGKeyValueStore
	// Used to check at job submit time if the job could ever be scheduled on either legacy or pulsar schedulers
	PulsarSchedulerSubmitChecker *scheduler.SubmitChecker
	LegacySchedulerSubmitChecker *scheduler.SubmitChecker
	// Flag to control if we enable sending messages to the pulsar scheduler
	PulsarSchedulerEnabled bool
	// Probability of using the pulsar scheduler.  Has no effect if PulsarSchedulerEnabled is false
	ProbabilityOdfUsingPulsarScheduler float64
	// Used to assign a job to either legacy or pulsar schedulers. Injected here to allow repeatable tests
	Rand *rand.Rand
	// Gang id annotation. Needed because we cannot split a gang across schedulers.
	GangIdAnnotation string
<<<<<<< HEAD
=======
	// Temporary flag to stop us rejecting jobs as we switch over to new submit checks
	IgnoreJobSubmitChecks bool
>>>>>>> d2c759ea
}

func (srv *PulsarSubmitServer) SubmitJobs(ctx context.Context, req *api.JobSubmitRequest) (*api.JobSubmitResponse, error) {
	userId, groups, err := srv.Authorize(ctx, req.Queue, permissions.SubmitAnyJobs, queue.PermissionVerbSubmit)
	if err != nil {
		return nil, err
	}

	// Prepare an event sequence to be submitted to the log
	pulsarSchedulerEvents := &armadaevents.EventSequence{
		Queue:      req.Queue,
		JobSetName: req.JobSetId,
		UserId:     userId,
		Groups:     groups,
		Events:     make([]*armadaevents.EventSequence_Event, 0, len(req.JobRequestItems)),
	}

	legacySchedulerEvents := &armadaevents.EventSequence{
		Queue:      req.Queue,
		JobSetName: req.JobSetId,
		UserId:     userId,
		Groups:     groups,
		Events:     make([]*armadaevents.EventSequence_Event, 0, len(req.JobRequestItems)),
	}

	// Create legacy API jobs from the requests.
	// We use the legacy code for the conversion to ensure that behaviour doesn't change.
	apiJobs, err := srv.SubmitServer.createJobs(req, userId, groups)
	if err != nil {
		return nil, err
	}
	if err := commonvalidation.ValidateApiJobs(apiJobs, *srv.SubmitServer.schedulingConfig); err != nil {
		return nil, err
	}

	schedulersByJobId, err := srv.assignScheduler(apiJobs)
	if err != nil {
		return nil, err
	}

	// Convert the API jobs to log jobs.
	responses := make([]*api.JobSubmitResponseItem, len(req.JobRequestItems), len(req.JobRequestItems))

	originalIds, err := srv.getOriginalJobIds(ctx, apiJobs)
	if err != nil {
		return nil, err
	}

	for i, apiJob := range apiJobs {
		eventTime := time.Now()
		assignedScheduler, ok := schedulersByJobId[apiJob.Id]
		if !ok {
			// This should never happen as if we can't find a scheduler we would have errored earlier
			return nil, errors.Errorf("Didn't allocate a scheduler for job %s", apiJob.Id)
		}

		es := legacySchedulerEvents
		if assignedScheduler == schedulers.Pulsar {
			es = pulsarSchedulerEvents
		}

		// Users submit API-specific service and ingress objects.
		// However, the log only accepts proper k8s objects.
		// Hence, the API-specific objects must be converted to proper k8s objects.
		//
		// We use an empty ingress config here.
		// The executor applies executor-specific information later.
		// We only need this here because we're re-using code that was previously called by the executor.
		err = eventutil.PopulateK8sServicesIngresses(apiJob, &configuration.IngressConfiguration{})
		if err != nil {
			return nil, err
		}

		responses[i] = &api.JobSubmitResponseItem{
			JobId: apiJob.GetId(),
		}

		// The log accept a different type of job.
		logJob, err := eventutil.LogSubmitJobFromApiJob(apiJob)
		if err != nil {
			return nil, err
		}

		// Try converting the log job back to an API job to make sure there are no errors.
		// The log consumer will do this again; we do it here to ensure that any errors are noticed immediately.
		_, err = eventutil.ApiJobFromLogSubmitJob(userId, groups, req.Queue, req.JobSetId, time.Now(), logJob)
		if err != nil {
			return nil, err
		}

		es.Events = append(es.Events, &armadaevents.EventSequence_Event{
			Created: &eventTime,
			Event: &armadaevents.EventSequence_Event_SubmitJob{
				SubmitJob: logJob,
			},
		})

		// If a ClientId (i.e., a deduplication id) is provided,
		// check for previous job submissions with the ClientId for this queue.
		// If we find a duplicate, insert the previous jobId in the corresponding response
		// and generate a job duplicate found event.
		originalId, found := originalIds[apiJob.GetId()]
		if apiJob.ClientId != "" && originalId != apiJob.GetId() {
			if found && originalId != "" {
				oldJobId, err := armadaevents.ProtoUuidFromUlidString(originalIds[apiJob.GetId()])
				if err != nil {
					return nil, status.Error(codes.Internal, "error marshalling oldJobId")
				}
				es.Events = append(es.Events, &armadaevents.EventSequence_Event{
					Created: &eventTime,
					Event: &armadaevents.EventSequence_Event_JobDuplicateDetected{
						JobDuplicateDetected: &armadaevents.JobDuplicateDetected{
							NewJobId: logJob.JobId,
							OldJobId: oldJobId,
						},
					},
				})
				responses[i].JobId = originalIds[apiJob.GetId()]
				// The job shouldn't be submitted twice. Move on to the next job.
				continue
			} else {
				log.Warnf(
					"ClientId %s was supplied for job %s but no original jobId could be found.  Deduplication will not be applied",
					apiJob.ClientId,
					apiJob.GetId())
			}
		}
	}

	if len(pulsarSchedulerEvents.Events) > 0 {
		err = srv.publishToPulsar(ctx, []*armadaevents.EventSequence{pulsarSchedulerEvents}, schedulers.Pulsar)
		if err != nil {
			log.WithError(err).Error("failed send pulsar scheduler events to Pulsar")
			return nil, status.Error(codes.Internal, "Failed to send message")
		}
	}

	if len(legacySchedulerEvents.Events) > 0 {
		err = srv.publishToPulsar(ctx, []*armadaevents.EventSequence{legacySchedulerEvents}, schedulers.Legacy)
		if err != nil {
			log.WithError(err).Error("failed send legacy scheduler events to Pulsar")
			return nil, status.Error(codes.Internal, "Failed to send message")
		}
	}

	return &api.JobSubmitResponse{JobResponseItems: responses}, nil
}

func (srv *PulsarSubmitServer) CancelJobs(ctx context.Context, req *api.JobCancelRequest) (*api.CancellationResult, error) {
	// separate code path for multiple jobs
	if len(req.JobIds) > 0 {
		return srv.cancelJobsByIdsQueueJobset(ctx, req.JobIds, req.Queue, req.JobSetId)
	}

	// Another separate code path for cancelling an entire job set
	// TODO: We should deprecate this and move people over to CancelJobSet()
	if req.JobId == "" {
		log.Warnf("CancelJobs called for queue=%s and jobset=%s but with empty job id. Redirecting to CancelJobSet()", req.Queue, req.JobSetId)
		_, err := srv.CancelJobSet(ctx, &api.JobSetCancelRequest{
			Queue:    req.Queue,
			JobSetId: req.JobSetId,
		})
		if err != nil {
			return nil, err
		}
		return &api.CancellationResult{
			CancelledIds: []string{req.JobId}, // we return an empty string here which seems a bit nonsensical- but that's what the old code did!
		}, nil
	}

	// resolve the queue and jobset of the job: we can't trust what the user has given us
	resolvedQueue, resolvedJobset, err := srv.resolveQueueAndJobsetForJob(req.JobId)
	if err != nil {
		return nil, err
	}

	// If both a job id and queue or jobsetId is provided, return ErrNotFound if they don't match,
	// since the job could not be found for the provided queue/jobSetId.
	if req.Queue != "" && req.Queue != resolvedQueue {
		return nil, &armadaerrors.ErrNotFound{
			Type:    "job",
			Value:   req.JobId,
			Message: fmt.Sprintf("job not found in queue %s, try waiting", req.Queue),
		}
	}
	if req.JobSetId != "" && req.JobSetId != resolvedJobset {
		return nil, &armadaerrors.ErrNotFound{
			Type:    "job",
			Value:   req.JobId,
			Message: fmt.Sprintf("job not found in job set %s, try waiting", req.JobSetId),
		}
	}

	userId, groups, err := srv.Authorize(ctx, resolvedQueue, permissions.CancelAnyJobs, queue.PermissionVerbCancel)
	if err != nil {
		return nil, err
	}

	jobId, err := armadaevents.ProtoUuidFromUlidString(req.JobId)
	if err != nil {
		return nil, err
	}

	sequence := &armadaevents.EventSequence{
		Queue:      resolvedQueue,
		JobSetName: resolvedJobset,
		UserId:     userId,
		Groups:     groups,
		Events: []*armadaevents.EventSequence_Event{
			{
				Created: pointer.Now(),
				Event: &armadaevents.EventSequence_Event_CancelJob{
					CancelJob: &armadaevents.CancelJob{JobId: jobId},
				},
			},
		},
	}

	// we can send the message to cancel to both schedulers. If the scheduler it doesn't belong to it'll be a no-op
	err = srv.publishToPulsar(ctx, []*armadaevents.EventSequence{sequence}, schedulers.All)

	if err != nil {
		log.WithError(err).Error("failed send to Pulsar")
		return nil, status.Error(codes.Internal, "Failed to send message")
	}

	return &api.CancellationResult{
		CancelledIds: []string{req.JobId}, // indicates no error
	}, nil
}

// Assumes all Job IDs are in the queue and job set provided
func (srv *PulsarSubmitServer) cancelJobsByIdsQueueJobset(ctx context.Context, jobIds []string, q, jobSet string) (*api.CancellationResult, error) {
	if q == "" {
		return nil, &armadaerrors.ErrInvalidArgument{
			Name:    "Queue",
			Value:   "",
			Message: "Queue cannot be empty when cancelling multiple jobs",
		}
	}
	if jobSet == "" {
		return nil, &armadaerrors.ErrInvalidArgument{
			Name:    "Jobset",
			Value:   "",
			Message: "Jobset cannot be empty when cancelling multiple jobs",
		}
	}
	userId, groups, err := srv.Authorize(ctx, q, permissions.CancelAnyJobs, queue.PermissionVerbCancel)
	if err != nil {
		return nil, err
	}
	var cancelledIds []string
	sequence, cancelledIds := eventSequenceForJobIds(jobIds, q, jobSet, userId, groups)
	// send the message to both schedulers because jobs may be on either
	err = srv.publishToPulsar(ctx, []*armadaevents.EventSequence{sequence}, schedulers.All)
	if err != nil {
		log.WithError(err).Error("failed send to Pulsar")
		return nil, status.Error(codes.Internal, "Failed to send message")
	}
	return &api.CancellationResult{
		CancelledIds: cancelledIds,
	}, nil
}

// Returns event sequence along with all valid job ids in the sequence
func eventSequenceForJobIds(jobIds []string, q, jobSet, userId string, groups []string) (*armadaevents.EventSequence, []string) {
	sequence := &armadaevents.EventSequence{
		Queue:      q,
		JobSetName: jobSet,
		UserId:     userId,
		Groups:     groups,
		Events:     []*armadaevents.EventSequence_Event{},
	}
	var validIds []string
	for _, jobIdStr := range jobIds {
		jobId, err := armadaevents.ProtoUuidFromUlidString(jobIdStr)
		if err != nil {
			log.WithError(err).Errorf("could not convert job id to uuid: %s", jobIdStr)
			continue
		}
		validIds = append(validIds, jobIdStr)
		sequence.Events = append(sequence.Events, &armadaevents.EventSequence_Event{
			Created: pointer.Now(),
			Event: &armadaevents.EventSequence_Event_CancelJob{
				CancelJob: &armadaevents.CancelJob{JobId: jobId},
			},
		})
	}
	return sequence, validIds
}

func (srv *PulsarSubmitServer) CancelJobSet(ctx context.Context, req *api.JobSetCancelRequest) (*types.Empty, error) {
	if req.Queue == "" {
		return nil, &armadaerrors.ErrInvalidArgument{
			Name:    "Queue",
			Value:   req.Queue,
			Message: "queue cannot be empty when cancelling a jobset",
		}
	}
	if req.JobSetId == "" {
		return nil, &armadaerrors.ErrInvalidArgument{
			Name:    "JobSetId",
			Value:   req.JobSetId,
			Message: "jobsetId cannot be empty when cancelling a jobset",
		}
	}

	err := validation.ValidateJobSetFilter(req.Filter)
	if err != nil {
		return nil, err
	}

	userId, groups, err := srv.Authorize(ctx, req.Queue, permissions.CancelAnyJobs, queue.PermissionVerbCancel)
	if err != nil {
		return nil, err
	}

	// We don't know if the jobs are allocated to the legacy scheduler or the new scheduler.  We therefore send messages to both
	ids, err := srv.SubmitServer.jobRepository.GetJobSetJobIds(req.Queue, req.JobSetId, createJobSetFilter(req.Filter))
	if err != nil {
		return nil, status.Errorf(codes.Unavailable, "error getting job IDs: %s", err)
	}

	legacySchedulerSequence := &armadaevents.EventSequence{
		Queue:      req.Queue,
		JobSetName: req.JobSetId,
		UserId:     userId,
		Groups:     groups,
		Events:     make([]*armadaevents.EventSequence_Event, 0, len(ids)),
	}

	for _, id := range ids {
		jobId, err := armadaevents.ProtoUuidFromUlidString(id)
		if err != nil {
			return nil, err
		}

		legacySchedulerSequence.Events = append(legacySchedulerSequence.Events, &armadaevents.EventSequence_Event{
			Created: pointer.Now(),
			Event: &armadaevents.EventSequence_Event_CancelJob{
				CancelJob: &armadaevents.CancelJob{JobId: jobId},
			},
		})
	}

	err = srv.publishToPulsar(ctx, []*armadaevents.EventSequence{legacySchedulerSequence}, schedulers.Legacy)
	if err != nil {
		log.WithError(err).Error("failed to send cancel job messages to pulsar")
		return nil, status.Error(codes.Internal, "failed to send cancel job messages to pulsar")
	}

	if srv.PulsarSchedulerEnabled {
		states := make([]armadaevents.JobState, len(req.GetFilter().GetStates()))
		for i := 0; i < len(states); i++ {
			switch req.GetFilter().GetStates()[i] {
			case api.JobState_PENDING:
				states[i] = armadaevents.JobState_PENDING
			case api.JobState_QUEUED:
				states[i] = armadaevents.JobState_QUEUED
			case api.JobState_RUNNING:
				states[i] = armadaevents.JobState_RUNNING
			}
		}
		pulsarSchedulerSequence := &armadaevents.EventSequence{
			Queue:      req.Queue,
			JobSetName: req.JobSetId,
			UserId:     userId,
			Groups:     groups,
			Events: []*armadaevents.EventSequence_Event{
				{
					Created: pointer.Now(),
					Event: &armadaevents.EventSequence_Event_CancelJobSet{
						CancelJobSet: &armadaevents.CancelJobSet{
							States: states,
						},
					},
				},
			},
		}
		err = srv.publishToPulsar(ctx, []*armadaevents.EventSequence{pulsarSchedulerSequence}, schedulers.Pulsar)
		if err != nil {
			log.WithError(err).Error("failed to send cancel jobset message to pulsar")
			return nil, status.Error(codes.Internal, "failed to send cancel jobset message to pulsar")
		}
	}

	return &types.Empty{}, err
}

func (srv *PulsarSubmitServer) ReprioritizeJobs(ctx context.Context, req *api.JobReprioritizeRequest) (*api.JobReprioritizeResponse, error) {
	// If either queue or jobSetId is missing, we get the job set and queue associated
	// with the first job id in the request.
	//
	// This must be done before checking auth, since the auth check expects a queue.
	if len(req.JobIds) > 0 && (req.Queue == "" || req.JobSetId == "") {
		firstJobId := req.JobIds[0]

		resolvedQueue, resolvedJobset, err := srv.resolveQueueAndJobsetForJob(firstJobId)
		if err != nil {
			return nil, err
		}

		// If both a job id and queue or jobsetId is provided, return ErrNotFound if they don't match,
		// since the job could not be found for the provided queue/jobSetId.
		// If both a job id and queue or jobsetId is provided, return ErrNotFound if they don't match,
		// since the job could not be found for the provided queue/jobSetId.
		if req.Queue != "" && req.Queue != resolvedQueue {
			return nil, &armadaerrors.ErrNotFound{
				Type:    "job",
				Value:   firstJobId,
				Message: fmt.Sprintf("job not found in queue %s, try waiting", req.Queue),
			}
		}
		if req.JobSetId != "" && req.JobSetId != resolvedJobset {
			return nil, &armadaerrors.ErrNotFound{
				Type:    "job",
				Value:   firstJobId,
				Message: fmt.Sprintf("job not found in job set %s, try waiting", req.JobSetId),
			}
		}
		req.Queue = resolvedQueue
		req.JobSetId = resolvedJobset
	}

	// TODO: this is incorrect we only validate the permissions on the first job but the other jobs may belong to different queues
	userId, groups, err := srv.Authorize(ctx, req.Queue, permissions.ReprioritizeAnyJobs, queue.PermissionVerbReprioritize)
	if err != nil {
		return nil, err
	}

	if req.Queue == "" {
		return nil, &armadaerrors.ErrInvalidArgument{
			Name:    "Queue",
			Value:   req.Queue,
			Message: "queue is empty",
		}
	}
	if req.JobSetId == "" {
		return nil, &armadaerrors.ErrInvalidArgument{
			Name:    "JobSetId",
			Value:   req.JobSetId,
			Message: "JobSetId is empty",
		}
	}

	priority, err := eventutil.LogSubmitPriorityFromApiPriority(req.NewPriority)
	if err != nil {
		return nil, err
	}

	// results maps job ids to strings containing error messages.
	results := make(map[string]string)

	sequence := &armadaevents.EventSequence{
		Queue:      req.Queue,
		JobSetName: req.JobSetId, // TODO: this is incorrect- the jobs may be for different jobsets
		UserId:     userId,
		Groups:     groups,
		Events:     make([]*armadaevents.EventSequence_Event, len(req.JobIds), len(req.JobIds)),
	}

	// No job ids implicitly indicates that all jobs in the job set should be re-prioritised.
	if len(req.JobIds) == 0 {
		sequence.Events = append(sequence.Events, &armadaevents.EventSequence_Event{
			Event: &armadaevents.EventSequence_Event_ReprioritiseJobSet{
				ReprioritiseJobSet: &armadaevents.ReprioritiseJobSet{
					Priority: priority,
				},
			},
		})

		results[fmt.Sprintf("all jobs in job set %s", req.JobSetId)] = ""
	}

	// Otherwise, only the specified jobs should be re-prioritised.
	for i, jobIdString := range req.JobIds {

		jobId, err := armadaevents.ProtoUuidFromUlidString(jobIdString)
		if err != nil {
			results[jobIdString] = err.Error()
			continue
		}

		sequence.Events[i] = &armadaevents.EventSequence_Event{
			Event: &armadaevents.EventSequence_Event_ReprioritiseJob{
				ReprioritiseJob: &armadaevents.ReprioritiseJob{
					JobId:    jobId,
					Priority: priority,
				},
			},
		}

		results[jobIdString] = "" // empty string indicates no error
	}

	// can send the message to both schedulers
	err = srv.publishToPulsar(ctx, []*armadaevents.EventSequence{sequence}, schedulers.All)

	if err != nil {
		log.WithError(err).Error("failed send to Pulsar")
		return nil, status.Error(codes.Internal, "Failed to send message")
	}

	return &api.JobReprioritizeResponse{
		ReprioritizationResults: results,
	}, nil
}

// Authorize authorises a user request to submit a state transition message to the log.
// User information used for authorization is extracted from the provided context.
// Checks that the user has either anyPerm (e.g., permissions.SubmitAnyJobs) or perm (e.g., PermissionVerbSubmit) for this queue.
// Returns the userId and groups extracted from the context.
func (srv *PulsarSubmitServer) Authorize(
	ctx context.Context,
	queueName string,
	anyPerm permission.Permission,
	perm queue.PermissionVerb,
) (userId string, groups []string, err error) {
	principal := authorization.GetPrincipal(ctx)
	userId = principal.GetName()
	groups = principal.GetGroupNames()
	q, err := srv.QueueRepository.GetQueue(queueName)
	if err != nil {
		return
	}
	if !srv.Permissions.UserHasPermission(ctx, anyPerm) {
		if !principalHasQueuePermissions(principal, q, perm) {
			err = &armadaerrors.ErrUnauthorized{
				Principal:  principal.GetName(),
				Permission: string(perm),
				Action:     string(perm) + " for queue " + q.Name,
				Message:    "",
			}
			err = errors.WithStack(err)
			return
		}
	}

	return
}

// principalHasQueuePermissions returns true if the principal has permissions to perform some action,
// as specified by the provided verb, for a specific queue, and false otherwise.
func principalHasQueuePermissions(principal authorization.Principal, q queue.Queue, verb queue.PermissionVerb) bool {
	subjects := queue.PermissionSubjects{}
	for _, group := range principal.GetGroupNames() {
		subjects = append(subjects, queue.PermissionSubject{
			Name: group,
			Kind: queue.PermissionSubjectKindGroup,
		})
	}
	subjects = append(subjects, queue.PermissionSubject{
		Name: principal.GetName(),
		Kind: queue.PermissionSubjectKindUser,
	})

	for _, subject := range subjects {
		if q.HasPermission(subject, verb) {
			return true
		}
	}

	return false
}

// Fallback methods. Calls into an embedded server.SubmitServer.
func (srv *PulsarSubmitServer) CreateQueue(ctx context.Context, req *api.Queue) (*types.Empty, error) {
	return srv.SubmitServer.CreateQueue(ctx, req)
}

func (srv *PulsarSubmitServer) CreateQueues(ctx context.Context, req *api.QueueList) (*api.BatchQueueCreateResponse, error) {
	return srv.SubmitServer.CreateQueues(ctx, req)
}

func (srv *PulsarSubmitServer) UpdateQueue(ctx context.Context, req *api.Queue) (*types.Empty, error) {
	return srv.SubmitServer.UpdateQueue(ctx, req)
}

func (srv *PulsarSubmitServer) UpdateQueues(ctx context.Context, req *api.QueueList) (*api.BatchQueueUpdateResponse, error) {
	return srv.SubmitServer.UpdateQueues(ctx, req)
}

func (srv *PulsarSubmitServer) DeleteQueue(ctx context.Context, req *api.QueueDeleteRequest) (*types.Empty, error) {
	return srv.SubmitServer.DeleteQueue(ctx, req)
}

func (srv *PulsarSubmitServer) GetQueue(ctx context.Context, req *api.QueueGetRequest) (*api.Queue, error) {
	return srv.SubmitServer.GetQueue(ctx, req)
}

func (srv *PulsarSubmitServer) GetQueueInfo(ctx context.Context, req *api.QueueInfoRequest) (*api.QueueInfo, error) {
	return srv.SubmitServer.GetQueueInfo(ctx, req)
}

// PublishToPulsar sends pulsar messages async
func (srv *PulsarSubmitServer) publishToPulsar(ctx context.Context, sequences []*armadaevents.EventSequence, scheduler schedulers.Scheduler) error {
	// Reduce the number of sequences to send to the minimum possible,
	// and then break up any sequences larger than srv.MaxAllowedMessageSize.
	sequences = eventutil.CompactEventSequences(sequences)
	sequences, err := eventutil.LimitSequencesByteSize(sequences, srv.MaxAllowedMessageSize, true)
	if err != nil {
		return err
	}
	return pulsarutils.PublishSequences(ctx, srv.Producer, sequences, scheduler)
}

// getOriginalJobIds returns the mapping between jobId and originalJobId.  If the job (or more specifically the clientId
// on the job) has not been seen before then jobId -> jobId.  If the job has been seen before then jobId -> originalJobId
// Note that if srv.KVStore is nil then this function simply returns jobId -> jobId
func (srv *PulsarSubmitServer) getOriginalJobIds(ctx context.Context, apiJobs []*api.Job) (map[string]string, error) {
	// If we don't have a KV store, then just return original mappings
	if srv.KVStore == nil {
		ret := make(map[string]string, len(apiJobs))
		for _, apiJob := range apiJobs {
			ret[apiJob.GetId()] = apiJob.GetId()
		}
		return ret, nil
	}

	hash := func(queue string, clientId string) [20]byte {
		combined := fmt.Sprintf("%s:%s", queue, clientId)
		return sha1.Sum([]byte(combined))
	}

	// Armada checks for duplicate job submissions if a ClientId (i.e., a deduplication id) is provided.
	// Deduplication is based on storing the combined hash of the ClientId and queue.
	// For storage efficiency, we store hashes instead of user-provided strings.
	kvs := make([]*pgkeyvalue.KeyValue, 0, len(apiJobs))
	for _, apiJob := range apiJobs {
		if apiJob.ClientId != "" {
			clientIdHash := hash(apiJob.Queue, apiJob.ClientId)
			kvs = append(kvs, &pgkeyvalue.KeyValue{
				Key:   fmt.Sprintf("%x", clientIdHash),
				Value: []byte(apiJob.GetId()),
			})
		}
	}

	// If we have any client Ids add them to store
	if len(kvs) > 0 {
		addedKvs, err := srv.KVStore.LoadOrStoreBatch(ctx, kvs)
		if err != nil {
			return nil, err
		}
		ret := make(map[string]string, len(addedKvs))
		for _, apiJob := range apiJobs {
			if apiJob.ClientId != "" {
				clientIdHash := hash(apiJob.Queue, apiJob.ClientId)
				originalJobId := addedKvs[fmt.Sprintf("%x", clientIdHash)]
				ret[apiJob.GetId()] = string(originalJobId)
			}
		}
		return ret, nil
	}

	return nil, nil
}

// assignScheduler Assign a slice of jobs to either the legacy or pulsar schedulers.  This done by checking whether each
// job can be scheduled on either scheduler.  If the job can only be scheduled on only one of the schedulers, it is
// assigned to that scheduler. If it can be assigned to both scheduler it is assigned randomly based on
// ProbabilityOdfUsingPulsarScheduler.  If it can be assigned on neither scheduler then an error is returned.
func (srv *PulsarSubmitServer) assignScheduler(jobs []*api.Job) (map[string]schedulers.Scheduler, error) {
	// when assigning jobs to a scheduler, all the jobs in a gang have to go on the same scheduler
	groups := srv.groupJobsByGangId(jobs)
	assignedSchedulers := make(map[string]schedulers.Scheduler, len(jobs))
	for _, group := range groups {
		schedulableOnLegacyScheduler, legacyMsg := srv.LegacySchedulerSubmitChecker.CheckApiJobs(group)
<<<<<<< HEAD
=======
		schedulableOnLegacyScheduler = schedulableOnLegacyScheduler || srv.IgnoreJobSubmitChecks
>>>>>>> d2c759ea
		schedulableOnPulsarScheduler := false
		pulsarMsg := ""
		if srv.PulsarSchedulerEnabled {
			schedulableOnPulsarScheduler, pulsarMsg = srv.PulsarSchedulerSubmitChecker.CheckApiJobs(group)
<<<<<<< HEAD
=======
			schedulableOnPulsarScheduler = schedulableOnPulsarScheduler || srv.IgnoreJobSubmitChecks
>>>>>>> d2c759ea
		}

		// Not schedulable anywhere!
		if !schedulableOnLegacyScheduler && !schedulableOnPulsarScheduler {
			msg := fmt.Sprintf("Could not schedule on legacy scheduler because: %s", legacyMsg)
			if srv.PulsarSchedulerEnabled {
				msg = fmt.Sprintf("%s\nCould not schedule on pulsar scheduler because: %s", msg, pulsarMsg)
			}
			return nil, errors.New(msg)
		}

		r := srv.Rand.Float64()
		var assignedScheduler schedulers.Scheduler
		if jobs[0].Scheduler == "pulsar" { // explicitly to pulsar.  I'm only checking the first job here, but as this is a debug option should be fine
			assignedScheduler = schedulers.Pulsar
		} else if jobs[0].Scheduler == "legacy" { // explicitly to legacy.  Again only check first job
			assignedScheduler = schedulers.Legacy
		} else if schedulableOnPulsarScheduler && !schedulableOnLegacyScheduler { // only schedulable on pulsar
			assignedScheduler = schedulers.Pulsar
		} else if schedulableOnLegacyScheduler && !schedulableOnPulsarScheduler { // only schedulable on legacy
			assignedScheduler = schedulers.Legacy
		} else if r < srv.ProbabilityOdfUsingPulsarScheduler { // probabilistic routing to pulsar
			assignedScheduler = schedulers.Pulsar
		} else { // probabilistic routing to legacy
			assignedScheduler = schedulers.Legacy
		}
		for _, job := range group {
			assignedSchedulers[job.Id] = assignedScheduler
		}
	}
	return assignedSchedulers, nil
}

// group all the jobs by  gang id.  If no gang annotation is present then they will be put into a group of 1
func (srv *PulsarSubmitServer) groupJobsByGangId(jobs []*api.Job) [][]*api.Job {
	rv := make(map[string][]*api.Job)
	for _, job := range jobs {
		groupId := uuid.NewString()
		if len(job.Annotations) == 0 {
			rv[groupId] = append(rv[groupId], job)
		} else {
			value := job.Annotations[srv.GangIdAnnotation]
			if value == "" {
				rv[groupId] = append(rv[groupId], job)
			}
			rv[value] = append(rv[value], job)
		}
	}
	return maps.Values(rv)
}

// resolveQueueAndJobsetForJob returns the queue and jobset for a job.
<<<<<<< HEAD
// First we check the legacy scheeduler jobs and then (if no job resolved and pulsar scheduler enabled) we check
=======
// First we check the legacy scheduler jobs and then (if no job resolved and pulsar scheduler enabled) we check
>>>>>>> d2c759ea
// the pulsar scheduler jobs.
// If no job can be retrieved then an error is returned.
func (srv *PulsarSubmitServer) resolveQueueAndJobsetForJob(jobId string) (string, string, error) {
	// Check the legacy scheduler first
	jobs, err := srv.SubmitServer.jobRepository.GetJobsByIds([]string{jobId})
	if err != nil {
		return "", "", err
	}
	if len(jobs) >= 1 {
		return jobs[0].Job.GetQueue(), jobs[0].Job.GetJobSetId(), nil
	}

	// now check the pulsar scheduler
	if srv.PulsarSchedulerEnabled {
		jobDetails, err := srv.SubmitServer.jobRepository.GetPulsarSchedulerJobDetails(jobId)
		if err != nil {
			return "", "", err
		}
		if jobDetails != nil {
			return jobDetails.Queue, jobDetails.JobSet, nil
		}
	}

	return "", "", &armadaerrors.ErrNotFound{
		Type:  "job",
		Value: jobId,
	}
}<|MERGE_RESOLUTION|>--- conflicted
+++ resolved
@@ -61,11 +61,8 @@
 	Rand *rand.Rand
 	// Gang id annotation. Needed because we cannot split a gang across schedulers.
 	GangIdAnnotation string
-<<<<<<< HEAD
-=======
 	// Temporary flag to stop us rejecting jobs as we switch over to new submit checks
 	IgnoreJobSubmitChecks bool
->>>>>>> d2c759ea
 }
 
 func (srv *PulsarSubmitServer) SubmitJobs(ctx context.Context, req *api.JobSubmitRequest) (*api.JobSubmitResponse, error) {
@@ -734,18 +731,12 @@
 	assignedSchedulers := make(map[string]schedulers.Scheduler, len(jobs))
 	for _, group := range groups {
 		schedulableOnLegacyScheduler, legacyMsg := srv.LegacySchedulerSubmitChecker.CheckApiJobs(group)
-<<<<<<< HEAD
-=======
 		schedulableOnLegacyScheduler = schedulableOnLegacyScheduler || srv.IgnoreJobSubmitChecks
->>>>>>> d2c759ea
 		schedulableOnPulsarScheduler := false
 		pulsarMsg := ""
 		if srv.PulsarSchedulerEnabled {
 			schedulableOnPulsarScheduler, pulsarMsg = srv.PulsarSchedulerSubmitChecker.CheckApiJobs(group)
-<<<<<<< HEAD
-=======
 			schedulableOnPulsarScheduler = schedulableOnPulsarScheduler || srv.IgnoreJobSubmitChecks
->>>>>>> d2c759ea
 		}
 
 		// Not schedulable anywhere!
@@ -798,11 +789,7 @@
 }
 
 // resolveQueueAndJobsetForJob returns the queue and jobset for a job.
-<<<<<<< HEAD
-// First we check the legacy scheeduler jobs and then (if no job resolved and pulsar scheduler enabled) we check
-=======
 // First we check the legacy scheduler jobs and then (if no job resolved and pulsar scheduler enabled) we check
->>>>>>> d2c759ea
 // the pulsar scheduler jobs.
 // If no job can be retrieved then an error is returned.
 func (srv *PulsarSubmitServer) resolveQueueAndJobsetForJob(jobId string) (string, string, error) {
