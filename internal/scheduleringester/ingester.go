--- conflicted
+++ resolved
@@ -4,7 +4,6 @@
 	"github.com/armadaproject/armada/internal/common/schedulers"
 	"time"
 
-	"github.com/apache/pulsar-client-go/pulsar"
 	"github.com/pkg/errors"
 	log "github.com/sirupsen/logrus"
 
@@ -27,14 +26,6 @@
 	}
 	schedulerDb := NewSchedulerDb(db, svcMetrics, 100*time.Millisecond, 60*time.Second)
 
-<<<<<<< HEAD
-	// Discard submit job messages not intended for this scheduler.
-	msgFilter := func(msg pulsar.Message) bool {
-		return msg.Properties()[armadaevents.PULSAR_SCHEDULER_NAME] == "pulsar"
-	}
-
-=======
->>>>>>> 340715e0
 	compressor, err := compress.NewZlibCompressor(1024)
 	if err != nil {
 		panic(errors.WithMessage(err, "Error creating  compressor"))
@@ -43,7 +34,6 @@
 
 	ingester := ingest.NewFilteredMsgIngestionPipeline(
 		config.Pulsar,
-		msgFilter,
 		config.SubscriptionName,
 		config.BatchSize,
 		config.BatchDuration,
