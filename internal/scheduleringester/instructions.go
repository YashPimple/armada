--- conflicted
+++ resolved
@@ -2,15 +2,10 @@
 
 import (
 	"context"
-<<<<<<< HEAD
-=======
-	"time"
-
->>>>>>> e7e05132
+
 	"github.com/gogo/protobuf/proto"
 	"github.com/pkg/errors"
 	log "github.com/sirupsen/logrus"
-	"time"
 
 	"github.com/armadaproject/armada/internal/armada/configuration"
 	"github.com/armadaproject/armada/internal/common/compress"
@@ -71,7 +66,6 @@
 
 	operations := make([]DbOperation, 0, len(es.Events))
 	for idx, event := range es.Events {
-<<<<<<< HEAD
 		var err error = nil
 		var operationsFromEvent []DbOperation
 		switch event.GetEvent().(type) {
@@ -117,55 +111,6 @@
 			log.WithError(err).Warnf("Could not convert event at index %d.", idx)
 		} else {
 			operations = append(operations, operationsFromEvent...)
-=======
-		if c.eventFilter(event) {
-			var err error = nil
-			var operationsFromEvent []DbOperation
-			switch event.GetEvent().(type) {
-			case *armadaevents.EventSequence_Event_SubmitJob:
-				operationsFromEvent, err = c.handleSubmitJob(event.GetSubmitJob(), meta)
-			case *armadaevents.EventSequence_Event_JobRunLeased:
-				operationsFromEvent, err = c.handleJobRunLeased(event.GetJobRunLeased(), meta)
-			case *armadaevents.EventSequence_Event_JobRunRunning:
-				operationsFromEvent, err = c.handleJobRunRunning(event.GetJobRunRunning())
-			case *armadaevents.EventSequence_Event_JobRunSucceeded:
-				operationsFromEvent, err = c.handleJobRunSucceeded(event.GetJobRunSucceeded())
-			case *armadaevents.EventSequence_Event_JobRunErrors:
-				operationsFromEvent, err = c.handleJobRunErrors(event.GetJobRunErrors())
-			case *armadaevents.EventSequence_Event_JobSucceeded:
-				operationsFromEvent, err = c.handleJobSucceeded(event.GetJobSucceeded())
-			case *armadaevents.EventSequence_Event_JobErrors:
-				operationsFromEvent, err = c.handleJobErrors(event.GetJobErrors())
-			case *armadaevents.EventSequence_Event_ReprioritiseJob:
-				operationsFromEvent, err = c.handleReprioritiseJob(event.GetReprioritiseJob())
-			case *armadaevents.EventSequence_Event_ReprioritiseJobSet:
-				operationsFromEvent, err = c.handleReprioritiseJobSet(event.GetReprioritiseJobSet(), meta)
-			case *armadaevents.EventSequence_Event_CancelJob:
-				operationsFromEvent, err = c.handleCancelJob(event.GetCancelJob())
-			case *armadaevents.EventSequence_Event_CancelJobSet:
-				operationsFromEvent, err = c.handleCancelJobSet(meta.jobset)
-			case *armadaevents.EventSequence_Event_CancelledJob:
-				operationsFromEvent, err = c.handleCancelledJob(event.GetCancelledJob())
-			case *armadaevents.EventSequence_Event_PartitionMarker:
-				operationsFromEvent, err = c.handlePartitionMarker(event.GetPartitionMarker(), *event.Created)
-			case *armadaevents.EventSequence_Event_ReprioritisedJob,
-				*armadaevents.EventSequence_Event_JobDuplicateDetected,
-				*armadaevents.EventSequence_Event_ResourceUtilisation,
-				*armadaevents.EventSequence_Event_StandaloneIngressInfo,
-				*armadaevents.EventSequence_Event_JobRunPreempted:
-				// These events can all be safely ignored
-				log.Debugf("Ignoring event type %T", event)
-			default:
-				// This is an event type we haven't considered. Log a warning
-				log.Warnf("Ignoring unknown event type %T", event)
-			}
-			if err != nil {
-				c.metrics.RecordPulsarMessageError(metrics.PulsarMessageErrorProcessing)
-				log.WithError(err).Warnf("Could not convert event at index %d.", idx)
-			} else {
-				operations = append(operations, operationsFromEvent...)
-			}
->>>>>>> e7e05132
 		}
 	}
 	return operations
