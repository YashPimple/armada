package jobdb

import (
	"math/rand"
	"testing"

	"github.com/google/uuid"
	"github.com/stretchr/testify/assert"
	"github.com/stretchr/testify/require"
	"golang.org/x/exp/slices"

	"github.com/armadaproject/armada/internal/common/util"
)

func TestJobDb_TestUpsert(t *testing.T) {
	jobDb := NewJobDb()

	job1 := newJob()
	job2 := newJob()
	txn := jobDb.WriteTxn()

	// Insert Job
	err := jobDb.Upsert(txn, []*Job{job1, job2})
	require.NoError(t, err)
	retrieved := jobDb.GetById(txn, job1.Id())
	assert.Equal(t, job1, retrieved)
	retrieved = jobDb.GetById(txn, job2.Id())
	assert.Equal(t, job2, retrieved)

	// Updated Job
	job1Updated := job1.WithQueued(true)
	err = jobDb.Upsert(txn, []*Job{job1Updated})
	require.NoError(t, err)
	retrieved = jobDb.GetById(txn, job1.Id())
	assert.Equal(t, job1Updated, retrieved)

	// Can't insert with read only transaction
	err = jobDb.Upsert(jobDb.ReadTxn(), []*Job{job1})
	require.Error(t, err)
}

func TestJobDb_TestGetById(t *testing.T) {
	jobDb := NewJobDb()
	job1 := newJob()
	job2 := newJob()
	txn := jobDb.WriteTxn()

	err := jobDb.Upsert(txn, []*Job{job1, job2})
	require.NoError(t, err)
	assert.Equal(t, job1, jobDb.GetById(txn, job1.Id()))
	assert.Equal(t, job2, jobDb.GetById(txn, job2.Id()))
	assert.Nil(t, jobDb.GetById(txn, util.NewULID()))
}

func TestJobDb_TestGetByRunId(t *testing.T) {
	jobDb := NewJobDb()
	job1 := newJob().WithNewRun("executor", "node")
	job2 := newJob().WithNewRun("executor", "node")
	txn := jobDb.WriteTxn()

	err := jobDb.Upsert(txn, []*Job{job1, job2})
	require.NoError(t, err)
	assert.Equal(t, job1, jobDb.GetByRunId(txn, job1.LatestRun().id))
	assert.Equal(t, job2, jobDb.GetByRunId(txn, job2.LatestRun().id))
	assert.Nil(t, jobDb.GetByRunId(txn, uuid.New()))

	err = jobDb.BatchDelete(txn, []string{job1.Id()})
	require.NoError(t, err)
	assert.Nil(t, jobDb.GetByRunId(txn, job1.LatestRun().id))
}

func TestJobDb_TestHasQueuedJobs(t *testing.T) {
	jobDb := NewJobDb()
	job1 := newJob().WithNewRun("executor", "node")
	job2 := newJob().WithNewRun("executor", "node")
	txn := jobDb.WriteTxn()

	err := jobDb.Upsert(txn, []*Job{job1, job2})
	require.NoError(t, err)
	assert.False(t, jobDb.HasQueuedJobs(txn, job1.queue))
	assert.False(t, jobDb.HasQueuedJobs(txn, "non-existent-queue"))

	err = jobDb.Upsert(txn, []*Job{job1.WithQueued(true)})
	require.NoError(t, err)
	assert.True(t, jobDb.HasQueuedJobs(txn, job1.queue))
	assert.False(t, jobDb.HasQueuedJobs(txn, "non-existent-queue"))
}

func TestJobDb_TestQueuedJobs(t *testing.T) {
	jobDb := NewJobDb()
	jobs := make([]*Job, 10)
	for i := 0; i < len(jobs); i++ {
		jobs[i] = newJob().WithQueued(true)
		jobs[i].created = int64(i) // forces an order
	}
	shuffledJobs := slices.Clone(jobs)
	rand.Shuffle(len(shuffledJobs), func(i, j int) { shuffledJobs[i], shuffledJobs[j] = shuffledJobs[j], jobs[i] })
	txn := jobDb.WriteTxn()

	err := jobDb.Upsert(txn, jobs)
	require.NoError(t, err)
	collect := func() []*Job {
		retrieved := make([]*Job, 0)
		iter := jobDb.QueuedJobs(txn, jobs[0].GetQueue())
		for !iter.Done() {
			j, _ := iter.Next()
			retrieved = append(retrieved, j)
		}
		return retrieved
	}

	assert.Equal(t, jobs, collect())

	// remove some jobs
	err = jobDb.BatchDelete(txn, []string{jobs[1].id, jobs[3].id, jobs[5].id})
	require.NoError(t, err)
	assert.Equal(t, []*Job{jobs[0], jobs[2], jobs[4], jobs[6], jobs[7], jobs[8], jobs[9]}, collect())

	// dequeue some jobs
	err = jobDb.Upsert(txn, []*Job{jobs[7].WithQueued(false), jobs[4].WithQueued(false)})
	require.NoError(t, err)
	assert.Equal(t, []*Job{jobs[0], jobs[2], jobs[6], jobs[8], jobs[9]}, collect())

	// change the priority of a job to put it to the front of the queue
	updatedJob := jobs[8].WithPriority(100)
	err = jobDb.Upsert(txn, []*Job{updatedJob})
	require.NoError(t, err)
	assert.Equal(t, []*Job{updatedJob, jobs[0], jobs[2], jobs[6], jobs[9]}, collect())

	// new job
	job10 := newJob().WithPriority(90).WithQueued(true)
	err = jobDb.Upsert(txn, []*Job{job10})
	require.NoError(t, err)
	assert.Equal(t, []*Job{updatedJob, job10, jobs[0], jobs[2], jobs[6], jobs[9]}, collect())

	// clear all jobs
	err = jobDb.BatchDelete(txn, []string{updatedJob.id, job10.id, jobs[0].id, jobs[2].id, jobs[6].id, jobs[9].id})
	require.NoError(t, err)
	assert.Equal(t, []*Job{}, collect())
}

func TestJobDb_TestGetAll(t *testing.T) {
	jobDb := NewJobDb()
	job1 := newJob().WithNewRun("executor", "node")
	job2 := newJob().WithNewRun("executor", "node")
	txn := jobDb.WriteTxn()
	assert.Equal(t, []*Job{}, jobDb.GetAll(txn))

	err := jobDb.Upsert(txn, []*Job{job1, job2})
	require.NoError(t, err)
	actual := jobDb.GetAll(txn)
	expected := []*Job{job1, job2}
	slices.SortFunc(expected, func(a, b *Job) bool {
		return a.id > b.id
	})
	slices.SortFunc(actual, func(a, b *Job) bool {
		return a.id > b.id
	})
	assert.Equal(t, expected, actual)
}

func TestJobDb_TestTransactions(t *testing.T) {
	jobDb := NewJobDb()
	job := newJob()

	txn1 := jobDb.WriteTxn()
	txn2 := jobDb.ReadTxn()
	err := jobDb.Upsert(txn1, []*Job{job})
	require.NoError(t, err)

	assert.NotNil(t, jobDb.GetById(txn1, job.id))
	assert.Nil(t, jobDb.GetById(txn2, job.id))
	txn1.Commit()

	txn3 := jobDb.ReadTxn()
	assert.NotNil(t, jobDb.GetById(txn3, job.id))

<<<<<<< HEAD
	assert.Error(t, jobDb.Upsert(txn1, []*Job{job})) // should be error as you can't insert after committing
=======
	assert.Error(t, jobDb.Upsert(txn1, []*Job{job})) // should be error as you can't insert after commmiting
>>>>>>> 6a62b736
}

func TestJobDb_TestBatchDelete(t *testing.T) {
	jobDb := NewJobDb()
	job1 := newJob().WithQueued(true).WithNewRun("executor", "node")
	job2 := newJob().WithQueued(true).WithNewRun("executor", "node")
	txn := jobDb.WriteTxn()

	// Insert Job
	err := jobDb.Upsert(txn, []*Job{job1, job2})
	require.NoError(t, err)
	err = jobDb.BatchDelete(txn, []string{job2.Id()})
	require.NoError(t, err)
	assert.NotNil(t, jobDb.GetById(txn, job1.Id()))
	assert.Nil(t, jobDb.GetById(txn, job2.Id()))

	// Can't delete with read only transaction
	err = jobDb.BatchDelete(jobDb.ReadTxn(), []string{job1.Id()})
	require.Error(t, err)
}

func newJob() *Job {
	return &Job{
		id:       util.NewULID(),
		queue:    "test-queue",
		priority: 0,
		created:  0,
		queued:   false,
		runsById: map[uuid.UUID]*JobRun{},
	}
}<|MERGE_RESOLUTION|>--- conflicted
+++ resolved
@@ -175,11 +175,7 @@
 	txn3 := jobDb.ReadTxn()
 	assert.NotNil(t, jobDb.GetById(txn3, job.id))
 
-<<<<<<< HEAD
-	assert.Error(t, jobDb.Upsert(txn1, []*Job{job})) // should be error as you can't insert after committing
-=======
 	assert.Error(t, jobDb.Upsert(txn1, []*Job{job})) // should be error as you can't insert after commmiting
->>>>>>> 6a62b736
 }
 
 func TestJobDb_TestBatchDelete(t *testing.T) {
