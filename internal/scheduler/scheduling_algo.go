--- conflicted
+++ resolved
@@ -3,7 +3,6 @@
 import (
 	"context"
 	"fmt"
-	"golang.org/x/exp/maps"
 	"math/rand"
 	"time"
 
@@ -110,20 +109,13 @@
 		return nil, err
 	}
 
-<<<<<<< HEAD
-	for job := leasedJobsIter.NextJobItem(); job != nil; {
-=======
 	job := leasedJobsIter.NextJobItem()
 	for job != nil {
->>>>>>> bda5d0d4
 		if job.HasRuns() {
 			executor := job.LatestRun().Executor()
 			jobsByExecutor[executor] = append(jobsByExecutor[executor], job)
 		}
-<<<<<<< HEAD
-=======
 		job = leasedJobsIter.NextJobItem()
->>>>>>> bda5d0d4
 	}
 
 	// used to calculate fair share
@@ -228,9 +220,6 @@
 	updatedJobs := make([]*jobdb.Job, len(jobs))
 	for i, report := range legacyScheduler.SchedulingRoundReport.SuccessfulJobSchedulingReports() {
 		job := report.Job.(*jobdb.Job)
-<<<<<<< HEAD
-		job = job.WithQueued(false).WithNewRun(executor.Id, report.NodeName)
-=======
 		nodeName := ""
 		if len(report.PodSchedulingReports) > 0 {
 			nodeName = report.PodSchedulingReports[0].Node.Name
@@ -238,7 +227,6 @@
 			log.Warnf("Could not resolve node for Job %s as no PodSchedulingReports were present", job.Id())
 		}
 		job = job.WithQueued(false).WithNewRun(executor.Id, nodeName)
->>>>>>> bda5d0d4
 		updatedJobs[i] = job
 	}
 	return updatedJobs, nil
@@ -246,10 +234,6 @@
 
 // constructNodeDb constructs a node db with all jobs bound to it
 func (l *LegacySchedulingAlgo) constructNodeDb(nodes []*schedulerobjects.Node, jobs []*jobdb.Job, priorityClasses map[string]configuration.PriorityClass) (*NodeDb, error) {
-<<<<<<< HEAD
-
-=======
->>>>>>> bda5d0d4
 	nodesByName := make(map[string]*schedulerobjects.Node, len(nodes))
 	for _, node := range nodes {
 		// Clear out node
