--- conflicted
+++ resolved
@@ -303,11 +303,7 @@
 	return activeExecutors
 }
 
-<<<<<<< HEAD
 // aggregateUsage Creates a map of usage by pool
-=======
-// aggregateUsage creates a map of usage by pool.
->>>>>>> 6a62b736
 func aggregateUsage(executors []*schedulerobjects.Executor, txn *jobdb.Txn, jobDb *jobdb.JobDb) (map[string]map[string]schedulerobjects.QuantityByPriorityAndResourceType, error) {
 	usageByPool := make(map[string]map[string]schedulerobjects.QuantityByPriorityAndResourceType, 0)
 	for _, executor := range executors {
