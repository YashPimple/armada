--- conflicted
+++ resolved
@@ -288,11 +288,7 @@
 
 var testNodeItems1 []*SchedulerNode = []*SchedulerNode{
 	{
-<<<<<<< HEAD
-		Id:         "foo-1",
-=======
 		Id:         "node1",
->>>>>>> c6027a32
 		NodeTypeId: "foo",
 		NodeType:   &NodeType{id: "foo"},
 		AvailableResources: map[int32]map[string]resource.Quantity{
@@ -302,11 +298,7 @@
 		},
 	},
 	{
-<<<<<<< HEAD
-		Id:         "foo-2",
-=======
 		Id:         "node2",
->>>>>>> c6027a32
 		NodeTypeId: "foo",
 		NodeType:   &NodeType{id: "foo"},
 		AvailableResources: map[int32]map[string]resource.Quantity{
@@ -316,11 +308,7 @@
 		},
 	},
 	{
-<<<<<<< HEAD
-		Id:         "bar-1",
-=======
 		Id:         "node3",
->>>>>>> c6027a32
 		NodeTypeId: "bar",
 		NodeType:   &NodeType{id: "bar"},
 		AvailableResources: map[int32]map[string]resource.Quantity{
