--- conflicted
+++ resolved
@@ -11,11 +11,7 @@
 UPDATE jobs SET priority = $1 WHERE job_set = $2;
 
 -- name: MarkJobsCancelRequestedBySets :exec
-<<<<<<< HEAD
-UPDATE jobs SET cancelled_by_jobset_requested = true WHERE job_set = ANY(sqlc.arg(job_sets)::text[]);
-=======
 UPDATE jobs SET cancel_by_jobset_requested = true WHERE job_set = ANY(sqlc.arg(job_sets)::text[]);
->>>>>>> bda5d0d4
 
 -- name: MarkJobsSucceededById :exec
 UPDATE jobs SET succeeded = true WHERE job_id = ANY(sqlc.arg(job_ids)::text[]);
