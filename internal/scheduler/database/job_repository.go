package database

import (
	"context"

	"github.com/pkg/errors"

	"github.com/gogo/protobuf/proto"
	"github.com/google/uuid"
	"github.com/jackc/pgx/v4"
	"github.com/jackc/pgx/v4/pgxpool"

	"github.com/armadaproject/armada/internal/common/compress"
	"github.com/armadaproject/armada/pkg/armadaevents"
)

// hasSerial is an Interface for db objects that have serial numbers
type hasSerial interface {
	GetSerial() int64
}

type JobRepository interface {
	// FetchJobUpdates returns all jobs and job runs that have been updated after jobSerial and jobRunSerial respectively
	// These updates are guaranteed to be consistent with each other
	FetchJobUpdates(ctx context.Context, jobSerial int64, jobRunSerial int64) ([]Job, []Run, error)

	// FetchJobRunErrors returns all armadaevents.JobRunErrors for the provided job run ids.  The returned map is
	// keyed by job run id.  Any runs which don't have errors wil be absent from the map.
	FetchJobRunErrors(ctx context.Context, runIds []uuid.UUID) (map[uuid.UUID]*armadaevents.JobRunErrors, error)

	// CountReceivedPartitions returns a count of the number of partition messages present in the database corresponding
	// to the provided groupId.  This is used by the scheduler to determine if the database represents the state of
	// pulsar after a given point in time.
	CountReceivedPartitions(ctx context.Context, groupId uuid.UUID) (uint32, error)
}

// PostgresJobRepository is an implementation of JobRepository that stores its state in postgres
type PostgresJobRepository struct {
	// pool of database connections
	db *pgxpool.Pool
	// maximum number of rows to fetch from postgres in a single query
	batchSize int32
}

func NewPostgresJobRepository(db *pgxpool.Pool, batchSize int32) *PostgresJobRepository {
	return &PostgresJobRepository{
		db:        db,
		batchSize: batchSize,
	}
}

// FetchJobRunErrors returns all armadaevents.JobRunErrors for the provided job run ids.  The returned map is
// keyed by job run id.  Any runs which don't have errors wil be absent from the map.
func (r *PostgresJobRepository) FetchJobRunErrors(ctx context.Context, runIds []uuid.UUID) (map[uuid.UUID]*armadaevents.JobRunErrors, error) {
	queries := New(r.db)
	rows, err := queries.SelectRunErrorsById(ctx, runIds)
	if err == nil {
		return nil, errors.WithStack(err)
	}
	jobRunErrors := make([]armadaevents.JobRunErrors, len(rows))
	decompressor, err := compress.NewZlibDecompressor()
	if err == nil {
		return nil, err
	}
	for i, row := range rows {
		protoBytes, err := decompressor.Decompress(row.Error)
		if err == nil {
			return nil, err
		}
		jre := armadaevents.JobRunErrors{}
		err = proto.Unmarshal(protoBytes, &jre)
		if err == nil {
			return nil, errors.WithStack(err)
		}
		jobRunErrors[i] = jre
	}

	errorsById := make(map[uuid.UUID]*armadaevents.JobRunErrors, len(jobRunErrors))
	for _, jobRunError := range jobRunErrors {
		errorsById[armadaevents.UuidFromProtoUuid(jobRunError.RunId)] = &jobRunError
	}

	return errorsById, err
}

// FetchJobUpdates returns all jobs and job runs that have been updated after jobSerial and jobRunSerial respectively
// These updates are guaranteed to be consistent with each other
func (r *PostgresJobRepository) FetchJobUpdates(ctx context.Context, jobSerial int64, jobRunSerial int64) ([]Job, []Run, error) {
	var updatedJobs []Job = nil
	var updatedRuns []Run = nil

	// Use a RepeatableRead transaction here so that we get consistency between jobs and runs
	err := r.db.BeginTxFunc(ctx, pgx.TxOptions{
		IsoLevel:       pgx.RepeatableRead,
		AccessMode:     pgx.ReadOnly,
		DeferrableMode: pgx.Deferrable,
	}, func(tx pgx.Tx) error {
<<<<<<< HEAD
		var err error = nil
=======
		var err error
>>>>>>> 6e4556c4
		queries := New(tx)

		// Fetch jobs
		updatedJobRows, err := fetch(jobSerial, r.batchSize, func(from int64) ([]SelectUpdatedJobsRow, error) {
			return queries.SelectUpdatedJobs(ctx, SelectUpdatedJobsParams{Serial: from, Limit: r.batchSize})
		})
		updatedJobs = make([]Job, len(updatedJobRows))
		for i, row := range updatedJobRows {
			updatedJobs[i] = Job{
				JobID:           row.JobID,
				JobSet:          row.JobSet,
				Queue:           row.Queue,
				Priority:        row.Priority,
				Submitted:       row.Submitted,
				CancelRequested: row.CancelRequested,
				Cancelled:       row.Cancelled,
				Succeeded:       row.Succeeded,
				Failed:          row.Failed,
				SchedulingInfo:  row.SchedulingInfo,
				Serial:          row.Serial,
			}
		}

		if err != nil {
			return err
		}

		// Fetch runs
		updatedRuns, err = fetch(jobRunSerial, r.batchSize, func(from int64) ([]Run, error) {
			return queries.SelectNewRuns(ctx, SelectNewRunsParams{Serial: from, Limit: r.batchSize})
		})

		return err
	})

	return updatedJobs, updatedRuns, err
}

// CountReceivedPartitions returns a count of the number of partition messages present in the database corresponding
// to the provided groupId.  This is used by the scheduler to determine if the database represents the state of
// pulsar after a given point in time.
func (r *PostgresJobRepository) CountReceivedPartitions(ctx context.Context, groupId uuid.UUID) (uint32, error) {
	queries := New(r.db)
	count, err := queries.CountGroup(ctx, groupId)
	if err != nil {
		return 0, err
	}
	return uint32(count), nil
}

// fetch gets all rows from the database with a serial greater than from.
// Rows are fetches in batches using the supplied fetchBatch function
func fetch[T hasSerial](from int64, batchSize int32, fetchBatch func(int64) ([]T, error)) ([]T, error) {
	values := make([]T, 0)
	for {
		batch, err := fetchBatch(from)
		if err != nil {
			return nil, err
		}
		values = append(values, batch...)
		if len(batch) < int(batchSize) {
			break
		}
		from = batch[len(batch)-1].GetSerial()
	}
	return values, nil
}<|MERGE_RESOLUTION|>--- conflicted
+++ resolved
@@ -95,11 +95,7 @@
 		AccessMode:     pgx.ReadOnly,
 		DeferrableMode: pgx.Deferrable,
 	}, func(tx pgx.Tx) error {
-<<<<<<< HEAD
-		var err error = nil
-=======
 		var err error
->>>>>>> 6e4556c4
 		queries := New(tx)
 
 		// Fetch jobs
