// Code generated by sqlc. DO NOT EDIT.
// versions:
//   sqlc v1.16.0

package database

import (
	"time"

	"github.com/google/uuid"
)

type Executor struct {
	ExecutorID  string    `db:"executor_id"`
	LastRequest []byte    `db:"last_request"`
	LastUpdated time.Time `db:"last_updated"`
}

type Job struct {
<<<<<<< HEAD
	JobID                      string    `db:"job_id"`
	JobSet                     string    `db:"job_set"`
	Queue                      string    `db:"queue"`
	UserID                     string    `db:"user_id"`
	Submitted                  int64     `db:"submitted"`
	Groups                     []byte    `db:"groups"`
	Priority                   int64     `db:"priority"`
	CancelRequested            bool      `db:"cancel_requested"`
	Cancelled                  bool      `db:"cancelled"`
	CancelledByJobsetRequested bool      `db:"cancelled_by_jobset_requested"`
	Succeeded                  bool      `db:"succeeded"`
	Failed                     bool      `db:"failed"`
	SubmitMessage              []byte    `db:"submit_message"`
	SchedulingInfo             []byte    `db:"scheduling_info"`
	Serial                     int64     `db:"serial"`
	LastModified               time.Time `db:"last_modified"`
=======
	JobID                   string    `db:"job_id"`
	JobSet                  string    `db:"job_set"`
	Queue                   string    `db:"queue"`
	UserID                  string    `db:"user_id"`
	Submitted               int64     `db:"submitted"`
	Groups                  []byte    `db:"groups"`
	Priority                int64     `db:"priority"`
	CancelRequested         bool      `db:"cancel_requested"`
	Cancelled               bool      `db:"cancelled"`
	CancelByJobsetRequested bool      `db:"cancel_by_jobset_requested"`
	Succeeded               bool      `db:"succeeded"`
	Failed                  bool      `db:"failed"`
	SubmitMessage           []byte    `db:"submit_message"`
	SchedulingInfo          []byte    `db:"scheduling_info"`
	Serial                  int64     `db:"serial"`
	LastModified            time.Time `db:"last_modified"`
>>>>>>> bda5d0d4
}

type JobRunError struct {
	RunID uuid.UUID `db:"run_id"`
	JobID string    `db:"job_id"`
	Error []byte    `db:"error"`
}

type Marker struct {
	GroupID     uuid.UUID `db:"group_id"`
	PartitionID int32     `db:"partition_id"`
	Created     time.Time `db:"created"`
}

type Queue struct {
	Name   string  `db:"name"`
	Weight float64 `db:"weight"`
}

type Run struct {
	RunID        uuid.UUID `db:"run_id"`
	JobID        string    `db:"job_id"`
	Created      int64     `db:"created"`
	JobSet       string    `db:"job_set"`
	Executor     string    `db:"executor"`
	Node         string    `db:"node"`
	Cancelled    bool      `db:"cancelled"`
	Running      bool      `db:"running"`
	Succeeded    bool      `db:"succeeded"`
	Failed       bool      `db:"failed"`
	Returned     bool      `db:"returned"`
	Serial       int64     `db:"serial"`
	LastModified time.Time `db:"last_modified"`
}<|MERGE_RESOLUTION|>--- conflicted
+++ resolved
@@ -17,24 +17,6 @@
 }
 
 type Job struct {
-<<<<<<< HEAD
-	JobID                      string    `db:"job_id"`
-	JobSet                     string    `db:"job_set"`
-	Queue                      string    `db:"queue"`
-	UserID                     string    `db:"user_id"`
-	Submitted                  int64     `db:"submitted"`
-	Groups                     []byte    `db:"groups"`
-	Priority                   int64     `db:"priority"`
-	CancelRequested            bool      `db:"cancel_requested"`
-	Cancelled                  bool      `db:"cancelled"`
-	CancelledByJobsetRequested bool      `db:"cancelled_by_jobset_requested"`
-	Succeeded                  bool      `db:"succeeded"`
-	Failed                     bool      `db:"failed"`
-	SubmitMessage              []byte    `db:"submit_message"`
-	SchedulingInfo             []byte    `db:"scheduling_info"`
-	Serial                     int64     `db:"serial"`
-	LastModified               time.Time `db:"last_modified"`
-=======
 	JobID                   string    `db:"job_id"`
 	JobSet                  string    `db:"job_set"`
 	Queue                   string    `db:"queue"`
@@ -51,7 +33,6 @@
 	SchedulingInfo          []byte    `db:"scheduling_info"`
 	Serial                  int64     `db:"serial"`
 	LastModified            time.Time `db:"last_modified"`
->>>>>>> bda5d0d4
 }
 
 type JobRunError struct {
