package scheduler

import (
	"container/heap"
	"context"
	"fmt"
	"math"
	"math/rand"
	"reflect"
	"strconv"
	"time"

	"github.com/google/uuid"
	"github.com/grpc-ecosystem/go-grpc-middleware/logging/logrus/ctxlogrus"
	"github.com/hashicorp/go-memdb"
	"github.com/openconfig/goyang/pkg/indent"
	"github.com/pkg/errors"
	log "github.com/sirupsen/logrus"
	"golang.org/x/exp/maps"
	"golang.org/x/exp/slices"
	"k8s.io/apimachinery/pkg/api/resource"

	"github.com/armadaproject/armada/internal/armada/configuration"
	"github.com/armadaproject/armada/internal/common/armadaerrors"
	"github.com/armadaproject/armada/internal/common/logging"
	armadamaps "github.com/armadaproject/armada/internal/common/maps"
	armadaresource "github.com/armadaproject/armada/internal/common/resource"
	armadaslices "github.com/armadaproject/armada/internal/common/slices"
	"github.com/armadaproject/armada/internal/scheduler/schedulerobjects"
	"github.com/armadaproject/armada/pkg/armadaevents"
)

type LegacySchedulerJob interface {
	GetId() string
	GetQueue() string
	GetJobSet() string
	GetAnnotations() map[string]string
	GetRequirements(map[string]configuration.PriorityClass) *schedulerobjects.JobSchedulingInfo
}

// SchedulingConstraints collects scheduling constraints,
// e.g., per-queue resource limits.
type SchedulingConstraints struct {
	PriorityClasses map[string]configuration.PriorityClass
	// Executor for which we're currently scheduling jobs.
	ExecutorId string
	// Resource pool of this executor.
	Pool string
	// Weights used when computing total resource usage.
	ResourceScarcity map[string]float64
	// Max number of jobs to scheduler per lease jobs call.
	MaximumJobsToSchedule uint
	// Max number of jobs to consider for a queue before giving up.
	MaxLookbackPerQueue uint
	// Jobs leased to this executor must be at least this large.
	// Used, e.g., to avoid scheduling CPU-only jobs onto clusters with GPUs.
	MinimumJobSize schedulerobjects.ResourceList
	// Per-queue resource limits.
	// Map from resource type to the limit for that resource.
	MaximalResourceFractionPerQueue map[string]float64
	// Limit, as a fraction of total resources across worker clusters, of resource types at each priority.
	// The limits are cumulative, i.e., the limit at priority p includes all higher levels.
	MaximalCumulativeResourceFractionPerQueueAndPriority map[int32]map[string]float64
	// Max resources to schedule per queue at a time.
	MaximalResourceFractionToSchedulePerQueue map[string]float64
	// Max resources to schedule at a time.
	MaximalResourceFractionToSchedule map[string]float64
	// Total resources across all worker clusters.
	// Used when computing resource limits.
	TotalResources schedulerobjects.ResourceList
}

func SchedulingConstraintsFromSchedulingConfig(
	executorId, pool string,
	minimumJobSize schedulerobjects.ResourceList,
	config configuration.SchedulingConfig,
	totalResources schedulerobjects.ResourceList,
) *SchedulingConstraints {
	maximalCumulativeResourceFractionPerQueueAndPriority := make(map[int32]map[string]float64, 0)
	for _, priority := range config.Preemption.PriorityClasses {
		maximalCumulativeResourceFractionPerQueueAndPriority[priority.Priority] = priority.MaximalResourceFractionPerQueue
	}
	return &SchedulingConstraints{
		PriorityClasses:                 config.Preemption.PriorityClasses,
		ExecutorId:                      executorId,
		Pool:                            pool,
		ResourceScarcity:                config.GetResourceScarcity(pool),
		MaximumJobsToSchedule:           config.MaximumJobsToSchedule,
		MaxLookbackPerQueue:             config.QueueLeaseBatchSize,
		MinimumJobSize:                  minimumJobSize,
		MaximalResourceFractionPerQueue: config.MaximalResourceFractionPerQueue,
		MaximalCumulativeResourceFractionPerQueueAndPriority: maximalCumulativeResourceFractionPerQueueAndPriority,
		MaximalResourceFractionToSchedulePerQueue:            config.MaximalResourceFractionToSchedulePerQueue,
		MaximalResourceFractionToSchedule:                    config.MaximalClusterFractionToSchedule,
		TotalResources:                                       totalResources,
	}
}

// SchedulerResult is returned by Rescheduler.Schedule().
type SchedulerResult struct {
	// Running jobs that should be preempted.
	PreemptedJobs []LegacySchedulerJob
	// Queued jobs that should be scheduled.
	ScheduledJobs []LegacySchedulerJob
	// For each preempted job, maps the job id to the node on which the job is running.
	// For each scheduled job, maps the job id to the node on which the job should be scheduled.
	NodeByJobId map[string]*schedulerobjects.Node
	// Resource usage by queue, accounting for preempted and scheduled jobs.
	AllocatedByQueueAndPriority map[string]schedulerobjects.QuantityByPriorityAndResourceType
}

// Rescheduler is a scheduler that makes a unified decisions on which jobs to preempt and schedule.
// Uses LegacyScheduler as a building block.
type Rescheduler struct {
	constraints SchedulingConstraints
	// Map from priority class names to priority classes.
	priorityClasses map[string]configuration.PriorityClass
	// Priority class assigned to pods that do not specify one.
	// Must be an entry in PriorityClasses above.
	defaultPriorityClass                  string
	nodePreemptibleEvictionProbability    float64
	nodeOversubscribedEvictionProbability float64
	jobRepo                               JobRepository
	nodeDb                                *NodeDb
	priorityFactorByQueue                 map[string]float64
	allocatedByQueueAndPriority           map[string]schedulerobjects.QuantityByPriorityAndResourceType
	schedulingReportsRepository           *SchedulingReportsRepository
	// If true, perform a series of checks after scheduling to ensure nodeDb
	// is consistent with the computed scheduling decision.
	enableValidation bool
}

func NewRescheduler(
	constraints SchedulingConstraints,
	config configuration.SchedulingConfig,
	jobRepo JobRepository,
	nodeDb *NodeDb,
	priorityFactorByQueue map[string]float64,
	initialUsageByQueueAndPriority map[string]schedulerobjects.QuantityByPriorityAndResourceType,
	schedulingReportsRepository *SchedulingReportsRepository,
) *Rescheduler {
	return &Rescheduler{
		constraints:                           constraints,
		priorityClasses:                       config.Preemption.PriorityClasses,
		defaultPriorityClass:                  config.Preemption.DefaultPriorityClass,
		nodePreemptibleEvictionProbability:    config.Preemption.NodeEvictionProbability,
		nodeOversubscribedEvictionProbability: config.Preemption.NodeOversubscriptionEvictionProbability,
		jobRepo:                               jobRepo,
		nodeDb:                                nodeDb,
		priorityFactorByQueue:                 maps.Clone(priorityFactorByQueue),
		allocatedByQueueAndPriority:           armadamaps.DeepCopy(initialUsageByQueueAndPriority),
		schedulingReportsRepository:           schedulingReportsRepository,
	}
}

// Schedule
// - preempts jobs belonging to queues with total allocation above their fair share and
// - schedules new jobs belonging to queues with total allocation less than their fair share.
func (sch *Rescheduler) Schedule(ctx context.Context) (*SchedulerResult, error) {
	log := ctxlogrus.Extract(ctx)
	log = log.WithField("function", "Reschedule")
	preemptedJobsById := make(map[string]LegacySchedulerJob)
	scheduledJobsById := make(map[string]LegacySchedulerJob)
	intermediateNodeByJobId := make(map[string]*schedulerobjects.Node)
	log.Infof(
		"starting rescheduling with total resources %s",
		sch.constraints.TotalResources.CompactString(),
	)

	// NodeDb snapshot prior to making any changes.
	// We compare against this snapshot after scheduling to detect changes.
	snapshot := sch.nodeDb.Txn(false)

	// Evict preemptible jobs.
	evictorResult, inMemoryJobRepo, err := sch.evict(
		ctxlogrus.ToContext(
			ctx,
			log.WithField("stage", "evict for resource balancing"),
		),
		NewStochasticEvictor(
			sch.jobRepo,
			sch.priorityClasses,
			sch.defaultPriorityClass,
			sch.nodePreemptibleEvictionProbability,
		),
	)
	if err != nil {
		return nil, err
	}
	maps.Copy(preemptedJobsById, evictorResult.EvictedJobsById)
	maps.Copy(intermediateNodeByJobId, evictorResult.NodeByJobId)

	// Re-schedule evicted jobs/schedule new jobs.
	schedulerResult, err := sch.schedule(
		ctxlogrus.ToContext(
			ctx,
			log.WithField("stage", "re-schedule after balancing eviction"),
		),
		inMemoryJobRepo,
		sch.jobRepo,
	)
	if err != nil {
		return nil, err
	}
	for _, job := range schedulerResult.ScheduledJobs {
		if _, ok := preemptedJobsById[job.GetId()]; ok {
			delete(preemptedJobsById, job.GetId())
		} else {
			scheduledJobsById[job.GetId()] = job
		}
	}
	maps.Copy(intermediateNodeByJobId, schedulerResult.NodeByJobId)

	// Evict jobs on oversubscribed nodes.
	evictorResult, inMemoryJobRepo, err = sch.evict(
		ctxlogrus.ToContext(
			ctx,
			log.WithField("stage", "evict oversubscribed"),
		),
		NewOversubscribedEvictor(
			sch.jobRepo,
			sch.priorityClasses,
			sch.nodeOversubscribedEvictionProbability,
		),
	)
	if err != nil {
		return nil, err
	}
	maps.Copy(preemptedJobsById, evictorResult.EvictedJobsById)
	maps.Copy(intermediateNodeByJobId, evictorResult.NodeByJobId)

	// Re-schedule evicted jobs/schedule new jobs.
	// Only necessary if a non-zero number of jobs were evicted.
	if len(evictorResult.EvictedJobsById) > 0 {
		schedulerResult, err = sch.schedule(
			ctxlogrus.ToContext(
				ctx,
				log.WithField("stage", "reschedule after oversubscribed eviction"),
			),
			inMemoryJobRepo,
			// Only evicted jobs should be scheduled in this round,
			// so we set an empty repo for queued jobs.
			NewInMemoryJobRepository(sch.nodeDb.priorityClasses),
		)
		if err != nil {
			return nil, err
		}
		for _, job := range schedulerResult.ScheduledJobs {
			if _, ok := preemptedJobsById[job.GetId()]; ok {
				delete(preemptedJobsById, job.GetId())
			} else {
				scheduledJobsById[job.GetId()] = job
			}
		}
		maps.Copy(intermediateNodeByJobId, schedulerResult.NodeByJobId)
	}

	preemptedJobs := maps.Values(preemptedJobsById)
	scheduledJobs := maps.Values(scheduledJobsById)
	if s := JobsSummary(preemptedJobs); s != "" {
		log.Infof("preempting running jobs; %s", s)
	}
	if s := JobsSummary(scheduledJobs); s != "" {
		log.Infof("scheduling new jobs; %s", s)
	}

	nodeByJobId := make(map[string]*schedulerobjects.Node)
	for _, job := range preemptedJobs {
		jobId := job.GetId()
		if node := intermediateNodeByJobId[jobId]; node != nil {
			nodeByJobId[jobId] = node
		} else {
			return nil, errors.Errorf("scheduled job %s not mapped to any node", jobId)
		}
	}
	for _, job := range scheduledJobs {
		jobId := job.GetId()
		if node := intermediateNodeByJobId[jobId]; node != nil {
			nodeByJobId[jobId] = node
		} else {
			return nil, errors.Errorf("preempted job %s not mapped to any node", jobId)
		}

	}

	if sch.enableValidation {
		err := sch.validateSchedulingConsistency(
			ctxlogrus.ToContext(
				ctx,
				log.WithField("stage", "validate consistency"),
			),
			snapshot,
			preemptedJobsById,
			scheduledJobsById,
			nodeByJobId,
		)
		if err != nil {
<<<<<<< HEAD
			ctxLogger := ctxlogrus.Extract(it.ctx)
			logging.WithStacktrace(ctxLogger, err).Errorf("failed to get gang cardinality for job %s", job.GetId())
			gangCardinality = 1 // Schedule jobs with invalid gang cardinality one by one.
		}
		if isGangJob {
			it.jobsByGangId[gangId] = append(it.jobsByGangId[gangId], job)
			gang := it.jobsByGangId[gangId]
			if len(gang) == gangCardinality {
				delete(it.jobsByGangId, gangId)
				it.next = gang
				return it.next, nil
			}
		} else {
			it.next = []LegacySchedulerJob{job}
			return it.next, nil
=======
			return nil, err
>>>>>>> 6a62b736
		}
	}

	return &SchedulerResult{
		PreemptedJobs:               preemptedJobs,
		ScheduledJobs:               scheduledJobs,
		NodeByJobId:                 nodeByJobId,
		AllocatedByQueueAndPriority: sch.allocatedByQueueAndPriority,
	}, nil
}

func (sch *Rescheduler) evict(ctx context.Context, evictor *Evictor) (*EvictorResult, *InMemoryJobRepository, error) {
	if evictor == nil {
		return &EvictorResult{}, NewInMemoryJobRepository(sch.priorityClasses), nil
	}

	it, err := NewNodesIterator(sch.nodeDb.Txn(false))
	if err != nil {
		return nil, nil, err
	}

	result, err := evictor.Evict(ctx, it)
	if err != nil {
		return nil, nil, err
	}
	if err := validateEvictedJobs(result.EvictedJobsById, result.AffectedNodesById); err != nil {
		return nil, nil, err
	}
	evictedJobs := maps.Values(result.EvictedJobsById)
	affectedNodes := maps.Values(result.AffectedNodesById)
	sch.allocatedByQueueAndPriority = UpdateUsage(
		sch.allocatedByQueueAndPriority,
		evictedJobs,
		sch.priorityClasses,
		Subtract,
	)
	if s := JobsSummary(evictedJobs); s != "" {
		log.Infof("evicted %d jobs on nodes %v; %s", len(evictedJobs), maps.Keys(result.AffectedNodesById), s)
	}
	if err := sch.nodeDb.UpsertMany(affectedNodes); err != nil {
		return nil, nil, err
	}
	inMemoryJobRepo := NewInMemoryJobRepository(sch.priorityClasses)
	inMemoryJobRepo.EnqueueMany(evictedJobs)
	return result, inMemoryJobRepo, nil
}

func (sch *Rescheduler) schedule(ctx context.Context, inMemoryJobRepo *InMemoryJobRepository, jobRepo JobRepository) (*SchedulerResult, error) {
	queues := make([]*Queue, 0, len(sch.priorityFactorByQueue))
	for queue, priorityFactor := range sch.priorityFactorByQueue {
		evictedIt, err := inMemoryJobRepo.GetJobIterator(ctx, queue)
		if err != nil {
			return nil, err
		}
		queueIt, err := NewQueuedJobsIterator(ctx, queue, jobRepo)
		if err != nil {
			return nil, err
		}
		queue, err := NewQueue(
			queue,
			priorityFactor,
			NewMultiJobsIterator(evictedIt, queueIt),
		)
		if err != nil {
			return nil, err
		}
		queues = append(queues, queue)
	}
	sched, err := NewLegacyScheduler(
		ctx,
		sch.constraints,
		sch.nodeDb,
		queues,
		sch.allocatedByQueueAndPriority,
	)
	if err != nil {
		return nil, err
	}
	schedulerResult, err := sched.Schedule(ctx)
	if err != nil {
		return nil, err
	}
	if len(schedulerResult.PreemptedJobs) != 0 {
		return nil, errors.New("unexpected preemptions during scheduling")
	}
	sched.SchedulingRoundReport.ClearJobSpecs()
	if sch.schedulingReportsRepository != nil {
		sch.schedulingReportsRepository.AddSchedulingRoundReport(sched.SchedulingRoundReport)
	}
	sch.allocatedByQueueAndPriority = schedulerResult.AllocatedByQueueAndPriority
	if s := JobsSummary(schedulerResult.ScheduledJobs); s != "" {
		log.Infof("rescheduled %d jobs; %s", len(schedulerResult.ScheduledJobs), s)
	}
	return schedulerResult, nil
}

// For each node in the NodeDb, compare assigned jobs relative to the initial snapshot.
// Jobs no longer assigned to a node are preemtped.
// Jobs assigned to a node that weren't earlier are scheduled.
//
// Compare the NodeJobDiff with expected preempted/scheduled jobs to ensure NodeDb is consistent.
// This is only to validate that nothing unexpected happened during scheduling.
func (sch *Rescheduler) validateSchedulingConsistency(
	ctx context.Context,
	snapshot *memdb.Txn,
	preemptedJobsById,
	scheduledJobsById map[string]LegacySchedulerJob,
	nodeByJobId map[string]*schedulerobjects.Node,
) error {
	preempted, scheduled, err := NodeJobDiff(snapshot, sch.nodeDb.Txn(false))
	if err != nil {
		return err
	}
	for jobId := range preemptedJobsById {
		if _, ok := preempted[jobId]; !ok {
			return errors.Errorf("inconsistent NodeDb: expected job %s to be preempted", jobId)
		}
	}
	for jobId := range scheduledJobsById {
		if _, ok := scheduled[jobId]; !ok {
			return errors.Errorf("inconsistent NodeDb: expected job %s to be scheduled", jobId)
		}
	}
	// nodesByJobId := make(map[string]*schedulerobjects.Node, len(preempted)+len(scheduled))
	for jobId, node := range preempted {
		if expectedNode := nodeByJobId[jobId]; expectedNode != nil {
			if expectedNode.Id != node.Id {
				return errors.Errorf(
					"inconsistent NodeDb: expected job %s to be preempted from node %s, but got %s",
					jobId, expectedNode.Id, node.Id,
				)
			}
		} else {
			return errors.Errorf(
				"inconsistent NodeDb: expected job %s to be mapped to node %s, but found none",
				jobId, node.Id,
			)
		}
		if _, ok := preemptedJobsById[jobId]; !ok {
			return errors.Errorf("inconsistent NodeDb: didn't expect job %s to be preempted (job marked as preempted in NodeDb)", jobId)
		}
	}
	for jobId, node := range scheduled {
		if expectedNode := nodeByJobId[jobId]; expectedNode != nil {
			if expectedNode.Id != node.Id {
				return errors.Errorf(
					"inconsistent NodeDb: expected job %s to be on node %s, but got %s",
					jobId, expectedNode.Id, node.Id,
				)
			}
		} else {
			return errors.Errorf(
				"inconsistent NodeDb: expected job %s to be mapped to node %s, but found none",
				jobId, node.Id,
			)
		}
		if _, ok := scheduledJobsById[jobId]; !ok {
			return errors.Errorf("inconsistent NodeDb: didn't expect job %s to be scheduled (job marked as scheduled in NodeDb)", jobId)
		}
	}
	return nil
}

func JobsSummary(jobs []LegacySchedulerJob) string {
	if len(jobs) == 0 {
		return ""
	}
	evictedJobsByQueue := armadaslices.GroupByFunc(
		jobs,
		func(job LegacySchedulerJob) string { return job.GetQueue() },
	)
	resourcesByQueue := armadamaps.MapValues(
		evictedJobsByQueue,
		func(jobs []LegacySchedulerJob) schedulerobjects.ResourceList {
			rv := schedulerobjects.ResourceList{}
			for _, job := range jobs {
				req := PodRequirementFromLegacySchedulerJob(job, nil)
				if req == nil {
					continue
				}
				rl := schedulerobjects.ResourceListFromV1ResourceList(req.ResourceRequirements.Requests)
				rv.Add(rl)
			}
			return rv
		},
	)
	jobIdsByQueue := armadamaps.MapValues(
		evictedJobsByQueue,
		func(jobs []LegacySchedulerJob) []string {
			rv := make([]string, len(jobs))
			for i, job := range jobs {
				rv[i] = job.GetId()
			}
			return rv
		},
	)
	return fmt.Sprintf(
		"affected queues %v; resources %v; jobs %v",
		maps.Keys(evictedJobsByQueue),
		resourcesByQueue,
		jobIdsByQueue,
	)
}

type AddOrSubtract int

const (
	Add AddOrSubtract = iota
	Subtract
)

func UpdateUsage[S ~[]E, E LegacySchedulerJob](
	usage map[string]schedulerobjects.QuantityByPriorityAndResourceType,
	jobs S,
	priorityClasses map[string]configuration.PriorityClass,
	addOrSubtract AddOrSubtract,
) map[string]schedulerobjects.QuantityByPriorityAndResourceType {
	if usage == nil {
		usage = make(map[string]schedulerobjects.QuantityByPriorityAndResourceType)
	}
	for _, job := range jobs {
		req := PodRequirementFromLegacySchedulerJob(job, priorityClasses)
		if req == nil {
			continue
		}
		requests := schedulerobjects.ResourceListFromV1ResourceList(req.ResourceRequirements.Requests)
		queue := job.GetQueue()
		m := usage[queue]
		if m == nil {
			m = make(schedulerobjects.QuantityByPriorityAndResourceType)
		}
		switch addOrSubtract {
		case Add:
			m.Add(schedulerobjects.QuantityByPriorityAndResourceType{req.Priority: requests})
		case Subtract:
			m.Sub(schedulerobjects.QuantityByPriorityAndResourceType{req.Priority: requests})
		default:
			panic(fmt.Sprintf("invalid operation %d", addOrSubtract))
		}
		usage[queue] = m
	}
	return usage
}

<<<<<<< HEAD
// QueueCandidateGangIteratorPQ is the Priority queue used by CandidateGangIterator to determine from which queue to schedule the next job.
type QueueCandidateGangIteratorPQ []*QueueCandidateGangIteratorItem
=======
type Evictor struct {
	jobRepo         JobRepository
	priorityClasses map[string]configuration.PriorityClass
	nodeFilter      func(context.Context, *schedulerobjects.Node) bool
	jobFilter       func(context.Context, LegacySchedulerJob) bool
	postEvictFunc   func(context.Context, LegacySchedulerJob, *schedulerobjects.Node)
}
>>>>>>> 6a62b736

type EvictorResult struct {
	// Map from job id to job, containing all evicted jobs.
	EvictedJobsById map[string]LegacySchedulerJob
	// Map from node id to node, containing all nodes on which at least one job was evicted.
	AffectedNodesById map[string]*schedulerobjects.Node
	// For each evicted job, maps the id of the job to the node it was evicted from.
	// Maps to the same nodes as AffectedNodesById.
	NodeByJobId map[string]*schedulerobjects.Node
}

// NewStochasticEvictor returns a new evictor that
// for each node evicts all preemptible jobs from that node with probability perNodeEvictionProbability.
func NewStochasticEvictor(
	jobRepo JobRepository,
	priorityClasses map[string]configuration.PriorityClass,
	defaultPriorityClass string,
	perNodeEvictionProbability float64,
) *Evictor {
	if perNodeEvictionProbability <= 0 {
		return nil
	}
	return &Evictor{
		jobRepo:         jobRepo,
		priorityClasses: priorityClasses,
		nodeFilter: func(_ context.Context, node *schedulerobjects.Node) bool {
			return len(node.AllocatedByJobId) > 0 && rand.Float64() < perNodeEvictionProbability
		},
		jobFilter: func(ctx context.Context, job LegacySchedulerJob) bool {
			if job.GetAnnotations() == nil {
				log := ctxlogrus.Extract(ctx)
				log.Warnf("can't evict job %s: annotations not initialised", job.GetId())
				return false
			}
			priorityClassName := job.GetRequirements(priorityClasses).PriorityClassName
			priorityClass, ok := priorityClasses[priorityClassName]
			if !ok {
				priorityClass = priorityClasses[defaultPriorityClass]
			}
			if priorityClass.Preemptible {
				return true
			}
			return false
		},
		postEvictFunc: func(ctx context.Context, job LegacySchedulerJob, node *schedulerobjects.Node) {
			annotations := job.GetAnnotations()
			if annotations == nil {
				log := ctxlogrus.Extract(ctx)
				log.Errorf("error evicting job %s: annotations not initialised", job.GetId())
				return
			}
			// Add annotations to this job that indicate to the scheduler
			// - that this pod was evicted and
			// - which node it was evicted from.
			annotations[TargetNodeIdAnnotation] = node.Id
			annotations[IsEvictedAnnotation] = "true"

			// Add an empty allocation for this queue.
			// To make the scheduler avoid this node when scheduling pods from other queues.
			// (As a result of per-queue bin-packing.)
			if rl, ok := node.AllocatedByQueue[job.GetQueue()]; !ok {
				node.AllocatedByQueue[job.GetQueue()] = rl
			}
		},
	}
}

// NewOversubscribedEvictor returns a new evictor that
// for each node evicts all preemptible jobs of a priority class for which at least one job could not be scheduled
// with probability perNodeEvictionProbability.
func NewOversubscribedEvictor(
	jobRepo JobRepository,
	priorityClasses map[string]configuration.PriorityClass,
	perNodeEvictionProbability float64,
) *Evictor {
	if perNodeEvictionProbability <= 0 {
		return nil
	}
	// Populating overSubscribedPriorities relies on
	// - nodeFilter being called once before all calls to jobFilter and
	// - jobFilter being called for all jobs on that node before moving on to another node.
	var overSubscribedPriorities map[int32]bool
	prioritiesByName := configuration.PriorityByPriorityClassName(priorityClasses)
	return &Evictor{
		jobRepo:         jobRepo,
		priorityClasses: priorityClasses,
		nodeFilter: func(_ context.Context, node *schedulerobjects.Node) bool {
			overSubscribedPriorities = make(map[int32]bool)
			for p, rl := range node.AllocatableByPriorityAndResource {
				for _, q := range rl.Resources {
					if q.Cmp(resource.Quantity{}) == -1 {
						overSubscribedPriorities[p] = true
						break
					}
				}
			}
			return len(overSubscribedPriorities) > 0 && rand.Float64() < perNodeEvictionProbability
		},
		jobFilter: func(ctx context.Context, job LegacySchedulerJob) bool {
			if job.GetAnnotations() == nil {
				log := ctxlogrus.Extract(ctx)
				log.Warnf("can't evict job %s: annotations not initialised", job.GetId())
				return false
			}
			info := job.GetRequirements(priorityClasses)
			if info == nil {
				return false
			}
			p := prioritiesByName[info.PriorityClassName]
			return overSubscribedPriorities[p]
		},
		postEvictFunc: func(ctx context.Context, job LegacySchedulerJob, node *schedulerobjects.Node) {
			annotations := job.GetAnnotations()
			if annotations == nil {
				log := ctxlogrus.Extract(ctx)
				log.Errorf("error evicting job %s: annotations not initialised", job.GetId())
				return
			}

			// TODO: This is only necessary for jobs not shceduled in this cycle.
			// Since jobs scheduled in this cycle can be rescheduled onto another node without triggering a preemption.
			//
			// Add annotations to this job that indicate to the scheduler
			// - that this pod was evicted and
			// - which node it was evicted from.
			annotations[TargetNodeIdAnnotation] = node.Id
			annotations[IsEvictedAnnotation] = "true"

			// TODO: This is only necessary for jobs not shceduled in this cycle.
			// Since jobs scheduled in this cycle can be rescheduled onto another node without triggering a preemption.
			//
			// Add an empty allocation for this queue.
			// To make the scheduler avoid this node when scheduling pods from other queues.
			// (As a result of per-queue bin-packing.)
			if rl, ok := node.AllocatedByQueue[job.GetQueue()]; !ok {
				node.AllocatedByQueue[job.GetQueue()] = rl
			}
		},
	}
}

// Evict removes jobs from nodes, returning all affected jobs and nodes.
// Any node for which nodeFilter returns false is skipped.
// Any job for which jobFilter returns true is evicted (if the node was not skipped).
// If a job was evicted from a node, postEvictFunc is called with the corresponding job and node.
func (evi *Evictor) Evict(ctx context.Context, it NodeIterator) (*EvictorResult, error) {
	evictedJobsById := make(map[string]LegacySchedulerJob)
	affectedNodesById := make(map[string]*schedulerobjects.Node)
	nodeByJobId := make(map[string]*schedulerobjects.Node)
	for node := it.NextNode(); node != nil; node = it.NextNode() {
		if evi.nodeFilter != nil && !evi.nodeFilter(ctx, node) {
			continue
		}
		jobIds := maps.Keys(node.AllocatedByJobId)
		jobs, err := evi.jobRepo.GetExistingJobsByIds(jobIds)
		if err != nil {
			return nil, err
		}
		for _, job := range jobs {
			if evi.jobFilter != nil && !evi.jobFilter(ctx, job) {
				continue
			}
			req := PodRequirementFromLegacySchedulerJob(job, evi.priorityClasses)
			if req == nil {
				continue
			}
			node, err = UnbindPodFromNode(req, node)
			if err != nil {
				return nil, err
			}
			if evi.postEvictFunc != nil {
				evi.postEvictFunc(ctx, job, node)
			}
			evictedJobsById[job.GetId()] = job
			affectedNodesById[node.Id] = node
			nodeByJobId[job.GetId()] = node
		}
	}
	return &EvictorResult{
		EvictedJobsById:   evictedJobsById,
		AffectedNodesById: affectedNodesById,
		NodeByJobId:       nodeByJobId,
	}, nil
}

type LegacyScheduler struct {
	SchedulingConstraints
	SchedulingRoundReport *SchedulingRoundReport
	queues                []*Queue
	// Resources allocated to each queue.
	// Updated at the end of the scheduling cycle.
	allocatedByQueueAndPriority map[string]schedulerobjects.QuantityByPriorityAndResourceType
	// Contains all nodes to be considered for scheduling.
	// Used for matching pods with nodes.
	nodeDb *NodeDb
}

func NewLegacyScheduler(
	ctx context.Context,
	constraints SchedulingConstraints,
	nodeDb *NodeDb,
	queues []*Queue,
	initialResourcesByQueueAndPriority map[string]schedulerobjects.QuantityByPriorityAndResourceType,
) (*LegacyScheduler, error) {
	if ResourceListAsWeightedApproximateFloat64(constraints.ResourceScarcity, constraints.TotalResources) == 0 {
		// This refers to resources available across all clusters, i.e.,
		// it may include resources not currently considered for scheduling.
		return nil, errors.Errorf(
			"no resources with non-zero weight available for scheduling on any cluster: resource scarcity %v, total resources %v",
			constraints.ResourceScarcity, constraints.TotalResources,
		)
	}
	if ResourceListAsWeightedApproximateFloat64(constraints.ResourceScarcity, nodeDb.totalResources) == 0 {
		// This refers to the resources currently considered for schedling.
		return nil, errors.Errorf(
			"no resources with non-zero weight available for scheduling in NodeDb: resource scarcity %v, total resources %v",
			constraints.ResourceScarcity, nodeDb.totalResources,
		)
	}
	return &LegacyScheduler{
		SchedulingConstraints:       constraints,
		queues:                      queues,
		allocatedByQueueAndPriority: armadamaps.DeepCopy(initialResourcesByQueueAndPriority),
		nodeDb:                      nodeDb,
	}, nil
}

func (sched *LegacyScheduler) String() string {
	var sb strings.Builder
	w := tabwriter.NewWriter(&sb, 1, 1, 1, ' ', 0)
	fmt.Fprintf(w, "Executor:\t%s\n", sched.ExecutorId)
	if len(sched.SchedulingConstraints.TotalResources.Resources) == 0 {
		fmt.Fprint(w, "Total resources:\tnone\n")
	} else {
		fmt.Fprint(w, "Total resources:\n")
		for t, q := range sched.SchedulingConstraints.TotalResources.Resources {
			fmt.Fprintf(w, "  %s: %s\n", t, q.String())
		}
	}
	fmt.Fprintf(w, "Minimum job size:\t%v\n", sched.MinimumJobSize)
	if sched.nodeDb == nil {
		fmt.Fprintf(w, "NodeDb:\t%v\n", sched.nodeDb)
	} else {
		fmt.Fprint(w, "NodeDb:\n")
		fmt.Fprint(w, indent.String("\t", sched.nodeDb.String()))
	}
	w.Flush()
	return sb.String()
}

func (sch *LegacyScheduler) Schedule(ctx context.Context) (*SchedulerResult, error) {
	defer func() {
		sch.SchedulingRoundReport.Finished = time.Now()
	}()

	priorityFactorByQueue := make(map[string]float64)
	for _, queue := range sch.queues {
		priorityFactorByQueue[queue.name] = queue.priorityFactor
	}
	sch.SchedulingRoundReport = NewSchedulingRoundReport(
		sch.TotalResources,
		priorityFactorByQueue,
		sch.allocatedByQueueAndPriority,
	)

	candidateGangIterator, err := sch.setupIterators(ctx)
	if err != nil {
		return nil, err
	}

	nodeByJobId := make(map[string]*schedulerobjects.Node)
	jobsToLeaseByQueue := make(map[string][]LegacySchedulerJob, 0)
	numJobsToLease := 0
	for reports, err := candidateGangIterator.Next(); reports != nil; reports, err = candidateGangIterator.Next() {
		if err != nil {
			sch.SchedulingRoundReport.TerminationReason = err.Error()
			return nil, err
		}
		if len(reports) == 0 {
			continue
		}
		select {
		case <-ctx.Done():
			sch.SchedulingRoundReport.TerminationReason = ctx.Err().Error()
			return nil, err
		default:
		}

		jobs := make([]LegacySchedulerJob, len(reports))
		for i, r := range reports {
			jobs[i] = r.Job
		}
		reqs := PodRequirementsFromLegacySchedulerJobs(jobs, sch.PriorityClasses)
		podSchedulingReports, ok, err := sch.nodeDb.ScheduleMany(reqs)
		if err != nil {
			return nil, err
		}
		for _, r := range reports {
			// Store all pod scheduling reports for all jobs in the gang.
			r.PodSchedulingReports = podSchedulingReports
		}
		if !ok {
			if len(reports) > 0 {
				for _, r := range reports {
					r.UnschedulableReason = "at least one pod in the gang did not fit on any Node"
				}
			} else {
				for _, r := range reports {
					r.UnschedulableReason = "pod does not fit on any Node"
				}
			}
			for _, r := range reports {
				sch.SchedulingRoundReport.AddJobSchedulingReport(r, false)
			}
		} else {
			for _, r := range podSchedulingReports {
				jobId, err := JobIdFromPodRequirements(r.Req)
				if err != nil {
					return nil, err
				}
				nodeByJobId[jobId] = r.Node
			}
			for _, r := range reports {
				jobsToLeaseByQueue[r.Job.GetQueue()] = append(jobsToLeaseByQueue[r.Job.GetQueue()], r.Job)
				sch.SchedulingRoundReport.AddJobSchedulingReport(r, isEvictedJob(r.Job))
			}
			numJobsToLease += len(reports)
		}
	}
	sch.SchedulingRoundReport.TerminationReason = "no remaining schedulable jobs"
	scheduledJobs := make([]LegacySchedulerJob, 0)
	for _, jobs := range jobsToLeaseByQueue {
		scheduledJobs = append(scheduledJobs, jobs...)
	}

	allocatedByQueueAndPriority := make(
		map[string]schedulerobjects.QuantityByPriorityAndResourceType,
		len(sch.SchedulingRoundReport.QueueSchedulingRoundReports),
	)
	for queue, queueReport := range sch.SchedulingRoundReport.QueueSchedulingRoundReports {
		if len(queueReport.ResourcesByPriority) > 0 {
			allocatedByQueueAndPriority[queue] = queueReport.ResourcesByPriority.DeepCopy()
		}
	}
	sch.allocatedByQueueAndPriority = allocatedByQueueAndPriority
	if len(scheduledJobs) != len(nodeByJobId) {
		return nil, errors.Errorf("only %d out of %d jobs mapped to a node", len(nodeByJobId), len(scheduledJobs))
	}
	return &SchedulerResult{
		ScheduledJobs:               scheduledJobs,
		NodeByJobId:                 nodeByJobId,
		AllocatedByQueueAndPriority: armadamaps.DeepCopy(allocatedByQueueAndPriority),
	}, nil
}

type Queue struct {
	name           string
	priorityFactor float64
	jobIterator    JobIterator
}

func NewQueue(name string, priorityFactor float64, jobIterator JobIterator) (*Queue, error) {
	if priorityFactor <= 0 {
		return nil, errors.WithStack(&armadaerrors.ErrInvalidArgument{
			Name:    "priorityFactor",
			Value:   priorityFactor,
			Message: "priorityFactor must be positive",
		})
	}
	return &Queue{
		name:           name,
		priorityFactor: priorityFactor,
		jobIterator:    jobIterator,
	}, nil
}

func (sch *LegacyScheduler) setupIterators(ctx context.Context) (*CandidateGangIterator, error) {
	// Per-queue iterator pipelines.
	gangIteratorsByQueue := make(map[string]*QueueCandidateGangIterator)
	priorityFactorByQueue := make(map[string]float64)
	for _, queue := range sch.queues {
		// Group jobs into gangs, to be scheduled together.
		queuedGangIterator := NewQueuedGangIterator(
			ctx,
			queue.jobIterator,
			sch.MaxLookbackPerQueue,
		)

		// Enforce per-queue constraints.
		gangIteratorsByQueue[queue.name] = &QueueCandidateGangIterator{
			SchedulingConstraints:      sch.SchedulingConstraints,
			QueueSchedulingRoundReport: sch.SchedulingRoundReport.QueueSchedulingRoundReports[queue.name],
			ctx:                        ctx,
			queuedGangIterator:         queuedGangIterator,
		}

		priorityFactorByQueue[queue.name] = queue.priorityFactor
	}

	// Multiplex between queues and enforce cross-queue constraints.
	candidateGangIterator, err := NewCandidateGangIterator(
		sch.SchedulingConstraints,
		sch.SchedulingRoundReport,
		ctx,
		gangIteratorsByQueue,
		priorityFactorByQueue,
	)
	if err != nil {
		return nil, err
	}
	return candidateGangIterator, nil
}

// QueuedGangIterator is an iterator over all gangs in a queue,
// where a gang is a set of jobs for which the gangIdAnnotation has equal value.
// A gang is yielded once the final member of the gang has been received.
// Jobs without gangIdAnnotation are considered to be gangs of cardinality 1.
type QueuedGangIterator struct {
	ctx                context.Context
	queuedJobsIterator JobIterator
	// Groups jobs by the gang they belong to.
	jobsByGangId map[string][]LegacySchedulerJob
	// Maximum number of jobs to look at before giving up
	maxLookback uint
	// Number of jobs we have seen so far
	jobsSeen uint
	next     []LegacySchedulerJob
}

func NewQueuedGangIterator(ctx context.Context, it JobIterator, maxLookback uint) *QueuedGangIterator {
	return &QueuedGangIterator{
		ctx:                ctx,
		queuedJobsIterator: it,
		maxLookback:        maxLookback,
		jobsByGangId:       make(map[string][]LegacySchedulerJob),
	}
<<<<<<< HEAD
	for priority, priorityLimits := range limits {
		if priority <= jobPriority {
			if rl, ok := cumulativeUsageByPriority[priority]; ok {
				limitExceeded, msg := exceedsResourceLimits(ctx, rl, total, priorityLimits)
				if limitExceeded {
					return true, fmt.Sprintf("%s at priority %d", msg, priority)
				}
			} else {
				ctxLogger := ctxlogrus.Extract(ctx)
				ctxLogger.Warnf("Job scheduled at priority %d but there are no per-priority limits set up for this class; skipping per periority limit check", priority)
			}
=======
}

func (it *QueuedGangIterator) Next() ([]LegacySchedulerJob, error) {
	if v, err := it.Peek(); err != nil {
		return nil, err
	} else {
		if err := it.Clear(); err != nil {
			return nil, err
>>>>>>> 6a62b736
		}
		return v, nil
	}
}

func (it *QueuedGangIterator) Clear() error {
	it.next = nil
	return nil
}

func (it *QueuedGangIterator) Peek() ([]LegacySchedulerJob, error) {
	if it.hitLookbackLimit() {
		return nil, nil
	}

	if it.next != nil {
		return it.next, nil
	}

	// Get one job at a time from the underlying iterator until we either
	// 1. get a job that isn't part of a gang, in which case we yield it immediately, or
	// 2. get the final job in a gang, in which case we yield the entire gang.
	for {
		job, err := it.queuedJobsIterator.Next()
		if err != nil {
			return nil, err
		}
		if job == nil {
			return nil, nil
		}
		if reflect.ValueOf(job).IsNil() {
			return nil, nil
		}
		// Rescheduled jobs don't count towards the limit.
		if !isEvictedJob(job) {
			it.jobsSeen++
		}
		if it.hitLookbackLimit() {
			return nil, nil
		}
		gangId, gangCardinality, isGangJob, err := GangIdAndCardinalityFromAnnotations(
			job.GetAnnotations(),
		)
		if err != nil {
			log := ctxlogrus.Extract(it.ctx)
			logging.WithStacktrace(log, err).Errorf("failed to get gang cardinality for job %s", job.GetId())
			gangCardinality = 1 // Schedule jobs with invalid gang cardinality one by one.
		}
		if isGangJob {
			it.jobsByGangId[gangId] = append(it.jobsByGangId[gangId], job)
			gang := it.jobsByGangId[gangId]
			if len(gang) == gangCardinality {
				delete(it.jobsByGangId, gangId)
				it.next = gang
				return it.next, nil
			}
		} else {
			it.next = []LegacySchedulerJob{job}
			return it.next, nil
		}
	}
}

func (it *QueuedGangIterator) hitLookbackLimit() bool {
	if it.maxLookback == 0 {
		return false
	}
	return it.jobsSeen > it.maxLookback
}

// QueueCandidateGangIterator is an iterator over gangs in a queue that could be scheduled
// without exceeding per-queue limits.
type QueueCandidateGangIterator struct {
	ctx context.Context
	SchedulingConstraints
<<<<<<< HEAD
	SchedulingRoundReport *SchedulingRoundReport
	CandidateGangIterator *CandidateGangIterator
	// Contains all nodes to be considered for
	// Used for matching pods with nodes.
	NodeDb *NodeDb
}

func (sched *LegacyScheduler) String() string {
	w := NewTabWriter(1, 1, 1, ' ', 0)

	w.Writef("Executor:\t%s\n", sched.ExecutorId)
	if len(sched.SchedulingConstraints.TotalResources.Resources) == 0 {
		w.Writef("Total resources:\tnone\n")
	} else {
		w.Writef("Total resources:\n")
		for t, q := range sched.SchedulingConstraints.TotalResources.Resources {
			w.Writef("  %s: %s\n", t, q.String())
=======
	QueueSchedulingRoundReport *QueueSchedulingRoundReport
	queuedGangIterator         *QueuedGangIterator
}

func (it *QueueCandidateGangIterator) Next() ([]*JobSchedulingReport, error) {
	if v, err := it.Peek(); err != nil {
		return nil, err
	} else {
		if err := it.Clear(); err != nil {
			return nil, err
>>>>>>> 6a62b736
		}
		return v, nil
	}
<<<<<<< HEAD
	w.Writef("Minimum job size:\t%v\n", sched.MinimumJobSize)
	if sched.NodeDb == nil {
		w.Writef("NodeDb:\t%v\n", sched.NodeDb)
	} else {
		w.Writef("NodeDb:\n")
		w.Writef(indent.String("\t", sched.NodeDb.String()))
	}
	return w.String()
=======
>>>>>>> 6a62b736
}

func (it *QueueCandidateGangIterator) Clear() error {
	if err := it.queuedGangIterator.Clear(); err != nil {
		return err
	}
	return nil
}

func (it *QueueCandidateGangIterator) Peek() ([]*JobSchedulingReport, error) {
	for gang, err := it.queuedGangIterator.Peek(); gang != nil; gang, err = it.queuedGangIterator.Peek() {
		if err != nil {
			return nil, err
		}
		if v, ok, err := it.f(gang); err != nil {
			return nil, err
		} else if ok {
			return v, nil
		}
		if err := it.queuedGangIterator.Clear(); err != nil {
			return nil, err
		}
	}
<<<<<<< HEAD
	ctxLogger := ctxlogrus.Extract(ctx)
	return Evict(
		it, jobRepo, priorityClasses,
		func(node *schedulerobjects.Node) bool {
			return len(node.AllocatedByJobId) > 0 && rand.Float64() < evictionProbability
		},
		func(job LegacySchedulerJob) bool {
			if job.GetAnnotations() == nil {
				ctxLogger.Warnf("can't evict job %s: annotations not initialised", job.GetId())
				return false
			}
			priorityClassName := job.GetRequirements(priorityClasses).PriorityClassName
			priorityClass, ok := priorityClasses[priorityClassName]
			if !ok {
				priorityClass = priorityClasses[defaultPriorityClass]
			}
			if priorityClass.Preemptible {
				return true
			}
			return false
		},
		func(job LegacySchedulerJob, node *schedulerobjects.Node) {
			annotations := job.GetAnnotations()
			if annotations == nil {
				ctxLogger.Errorf("error evicting job %s: annotations not initialised", job.GetId())
				return
			}
			// Add annotations to this job that indicate to the scheduler
			// - that this pod was evicted and
			// - which node it was evicted from.
			annotations[TargetNodeIdAnnotation] = node.Id
			annotations[IsEvictedAnnotation] = "true"

			// Add an empty allocation for this queue.
			// To make the scheduler avoid this node when scheduling pods from other queues.
			// (As a result of per-queue bin-packing.)
			if rl, ok := node.AllocatedByQueue[job.GetQueue()]; !ok {
				node.AllocatedByQueue[job.GetQueue()] = rl
			}
		},
	)
=======
	return nil, nil
>>>>>>> 6a62b736
}

func (it *QueueCandidateGangIterator) f(gang []LegacySchedulerJob) ([]*JobSchedulingReport, bool, error) {
	if gang == nil {
		return nil, false, nil
	}
<<<<<<< HEAD
	ctxLogger := ctxlogrus.Extract(ctx)
	var overSubscribedPriorities map[int32]bool
	prioritiesByName := configuration.PriorityByPriorityClassName(priorityClasses)
	return Evict(
		it, jobRepo, priorityClasses,
		func(node *schedulerobjects.Node) bool {
			overSubscribedPriorities = make(map[int32]bool)
			for p, rl := range node.AllocatableByPriorityAndResource {
				for _, q := range rl.Resources {
					if q.Cmp(resource.Quantity{}) == -1 {
						overSubscribedPriorities[p] = true
						break
					}
				}
			}
			return len(overSubscribedPriorities) > 0 && rand.Float64() < evictionProbability
		},
		func(job LegacySchedulerJob) bool {
			if job.GetAnnotations() == nil {
				ctxLogger.Warnf("can't evict job %s: annotations not initialised", job.GetId())
				return false
			}
			info := job.GetRequirements(priorityClasses)
			if info == nil {
				return false
			}
			p := prioritiesByName[info.PriorityClassName]
			return overSubscribedPriorities[p]
		},
		func(job LegacySchedulerJob, node *schedulerobjects.Node) {
			annotations := job.GetAnnotations()
			if annotations == nil {
				ctxLogger.Errorf("error evicting job %s: annotations not initialised", job.GetId())
				return
			}

			// TODO: This is only necessary for jobs not scheduled in this cycle.
			// Since jobs scheduled in this cycle can be rescheduled onto another node without triggering a preemption.
			//
			// Add annotations to this job that indicate to the scheduler
			// - that this pod was evicted and
			// - which node it was evicted from.
			annotations[TargetNodeIdAnnotation] = node.Id
			annotations[IsEvictedAnnotation] = "true"

			// TODO: This is only necessary for jobs not scheduled in this cycle.
			// Since jobs scheduled in this cycle can be rescheduled onto another node without triggering a preemption.
			//
			// Add an empty allocation for this queue.
			// To make the scheduler avoid this node when scheduling pods from other queues.
			// (As a result of per-queue bin-packing.)
			if rl, ok := node.AllocatedByQueue[job.GetQueue()]; !ok {
				node.AllocatedByQueue[job.GetQueue()] = rl
			}
		},
	)
=======
	reports, err := it.schedulingReportsFromJobs(it.ctx, gang)
	if err != nil {
		return nil, false, err
	}
	unschedulableReason := ""
	for _, report := range reports {
		if report.UnschedulableReason != "" {
			unschedulableReason = report.UnschedulableReason
			break
		}
	}
	if unschedulableReason != "" {
		for _, report := range reports {
			it.QueueSchedulingRoundReport.AddJobSchedulingReport(report, false)
		}
	}
	return reports, unschedulableReason == "", nil
>>>>>>> 6a62b736
}

func (it *QueueCandidateGangIterator) schedulingReportsFromJobs(ctx context.Context, jobs []LegacySchedulerJob) ([]*JobSchedulingReport, error) {
	if jobs == nil {
		return nil, nil
	}
	if len(jobs) == 0 {
		return make([]*JobSchedulingReport, 0), nil
	}

	// Create the scheduling reports and calculate the total requests of the gang
	// We consider the total resource requests of a gang
	// to be the sum of the requests over all jobs in the gang.
	allGangJobsEvicted := true
	reports := make([]*JobSchedulingReport, len(jobs))
	timestamp := time.Now()
	for i, job := range jobs {
		allGangJobsEvicted = allGangJobsEvicted && isEvictedJob(job)
		jobId, err := uuidFromUlidString(job.GetId())
		if err != nil {
			return nil, err
		}
		req := PodRequirementFromJobSchedulingInfo(job.GetRequirements(it.PriorityClasses))
		if err != nil {
			return nil, err
		}
		reports[i] = &JobSchedulingReport{
			Timestamp:  timestamp,
			JobId:      jobId,
			Job:        job,
			Req:        req,
			ExecutorId: it.ExecutorId,
		}
	}

<<<<<<< HEAD
func NewLegacyScheduler(
	ctx context.Context,
	constraints SchedulingConstraints,
	config configuration.SchedulingConfig,
	nodeDb *NodeDb,
	queues []*Queue,
	initialResourcesByQueueAndPriority map[string]schedulerobjects.QuantityByPriorityAndResourceType,
) (*LegacyScheduler, error) {
	if ResourceListAsWeightedApproximateFloat64(constraints.ResourceScarcity, constraints.TotalResources) == 0 {
		// This refers to resources available across all clusters, i.e.,
		// it may include resources not currently considered for
		return nil, errors.Errorf(
			"no resources with non-zero weight available for scheduling on any cluster: resource scarcity %v, total resources %v",
			constraints.ResourceScarcity, constraints.TotalResources,
		)
	}
	if ResourceListAsWeightedApproximateFloat64(constraints.ResourceScarcity, nodeDb.totalResources) == 0 {
		// This refers to the resources currently considered for scheduling.
		return nil, errors.Errorf(
			"no resources with non-zero weight available for scheduling in NodeDb: resource scarcity %v, total resources %v",
			constraints.ResourceScarcity, nodeDb.totalResources,
		)
=======
	// Perform no checks for evicted jobs.
	// Since we don't want to preempt already running jobs if we, e.g., change MinimumJobSize.
	if allGangJobsEvicted {
		return reports, nil
	}

	// Set the unschedulableReason of all reports before returning.
	// If any job in a gang fails to schedule,
	// we assign the unschedulable reason of that job to all jobs in the gang.
	unschedulableReason := ""
	defer func() {
		for _, report := range reports {
			report.UnschedulableReason = unschedulableReason
		}
	}()

	// We assume that all jobs in a gang have the same priority class
	// (which we enforce at job submission).
	priority := reports[0].Req.Priority

	// Check that the job is large enough for this executor.
	gangTotalResourceRequests := totalResourceRequestsFromJobs(jobs, it.PriorityClasses)
	if ok, reason := jobIsLargeEnough(gangTotalResourceRequests, it.MinimumJobSize); !ok {
		unschedulableReason = reason
		return reports, nil
	}

	// MaximalResourceFractionToSchedulePerQueue check.
	roundQueueResourcesByPriority := it.QueueSchedulingRoundReport.ScheduledResourcesByPriority.DeepCopy()
	roundQueueResourcesByPriority.AddResourceList(priority, gangTotalResourceRequests)
	if exceeded, reason := exceedsResourceLimits(
		ctx,
		roundQueueResourcesByPriority.AggregateByResource(),
		it.SchedulingConstraints.TotalResources,
		it.MaximalResourceFractionToSchedulePerQueue,
	); exceeded {
		unschedulableReason = reason + " (per scheduling round limit for this queue)"
		return reports, nil
	}

	// MaximalResourceFractionPerQueue check.
	totalQueueResourcesByPriority := it.QueueSchedulingRoundReport.ResourcesByPriority.DeepCopy()
	totalQueueResourcesByPriority.AddResourceList(priority, gangTotalResourceRequests)
	if exceeded, reason := exceedsResourceLimits(
		ctx,
		totalQueueResourcesByPriority.AggregateByResource(),
		it.SchedulingConstraints.TotalResources,
		it.MaximalResourceFractionPerQueue,
	); exceeded {
		unschedulableReason = reason + " (total limit for this queue)"
		return reports, nil
	}

	// MaximalCumulativeResourceFractionPerQueueAndPriority check.
	if exceeded, reason := exceedsPerPriorityResourceLimits(
		ctx,
		priority,
		totalQueueResourcesByPriority,
		it.SchedulingConstraints.TotalResources,
		it.MaximalCumulativeResourceFractionPerQueueAndPriority,
	); exceeded {
		unschedulableReason = reason + " (total limit for this queue)"
		return reports, nil
	}

	return reports, nil
}

func totalResourceRequestsFromJobs(jobs []LegacySchedulerJob, priorityClasses map[string]configuration.PriorityClass) schedulerobjects.ResourceList {
	rv := schedulerobjects.ResourceList{}
	for _, job := range jobs {
		for _, reqs := range job.GetRequirements(priorityClasses).GetObjectRequirements() {
			rv.Add(
				schedulerobjects.ResourceListFromV1ResourceList(
					reqs.GetPodRequirements().ResourceRequirements.Requests,
				),
			)
		}
>>>>>>> 6a62b736
	}
	return rv
}

// Priority queue used by CandidateGangIterator to determine from which queue to schedule the next job.
type QueueCandidateGangIteratorPQ []*QueueCandidateGangIteratorItem

type QueueCandidateGangIteratorItem struct {
	// Each item corresponds to a queue.
	queue string
	// Iterator for this queue.
	it *QueueCandidateGangIterator
	// Most recent value produced by the iterator.
	// Cached here to avoid repeating scheduling checks unnecessarily.
	v []*JobSchedulingReport
	// Fraction of its fair share this queue would have
	// if its next schedulable job were to be scheduled.
	fractionOfFairShare float64
	// The index of the item in the heap.
	// maintained by the heap.Interface methods.
	index int
}

func (pq QueueCandidateGangIteratorPQ) Len() int { return len(pq) }

func (pq QueueCandidateGangIteratorPQ) Less(i, j int) bool {
	// Tie-break by queue name.
	if pq[i].fractionOfFairShare == pq[j].fractionOfFairShare {
		return pq[i].queue < pq[j].queue
	}
	return pq[i].fractionOfFairShare < pq[j].fractionOfFairShare
}

<<<<<<< HEAD
// Reschedule
// - preempts jobs belonging to queues with total allocation above their fair share and
// - schedules new jobs belonging to queues with total allocation less than their fair share.
// Returns:
// - Slice of jobs to preempt.
// - Slice of jobs to schedule.
// - Map from job id to node the job was preempted on (scheduled onto).
// - Total resource usage per queue, accounting for preempted/scheduled jobs.
func Reschedule(
	ctx context.Context,
	jobRepo JobRepository,
	constraints SchedulingConstraints,
	config configuration.SchedulingConfig,
	nodeDb *NodeDb,
	priorityFactorByQueue map[string]float64,
	initialUsageByQueueAndPriority map[string]schedulerobjects.QuantityByPriorityAndResourceType,
	nodePreemptibleEvictionProbability float64,
	nodeOversubscribedEvictionProbability float64,
	schedulingReportsRepository *SchedulingReportsRepository,
) ([]LegacySchedulerJob, []LegacySchedulerJob, map[string]*schedulerobjects.Node, map[string]schedulerobjects.QuantityByPriorityAndResourceType, error) {
	ctxLogger := ctxlogrus.Extract(ctx)
	ctxLogger = ctxLogger.WithField("function", "Reschedule")
	usageByQueueAndPriority := armadamaps.DeepCopy(initialUsageByQueueAndPriority)
	preemptedJobsById := make(map[string]LegacySchedulerJob)
	scheduledJobsById := make(map[string]LegacySchedulerJob)
	ctxLogger.Infof("starting rescheduling with total resources %s", constraints.TotalResources.CompactString())
=======
func (pq QueueCandidateGangIteratorPQ) Swap(i, j int) {
	pq[i], pq[j] = pq[j], pq[i]
	pq[i].index = i
	pq[j].index = j
}
>>>>>>> 6a62b736

func (pq *QueueCandidateGangIteratorPQ) Push(x any) {
	n := len(*pq)
	item := x.(*QueueCandidateGangIteratorItem)
	item.index = n
	*pq = append(*pq, item)
}

<<<<<<< HEAD
	// Evict preemptible jobs.
	it, err := NewNodesIterator(txn)
	if err != nil {
		return nil, nil, nil, nil, err
	}
	evictedJobsById, affectedNodesById, err := EvictPreemptible(
		ctx,
		it,
		jobRepo,
		config.Preemption.PriorityClasses,
		config.Preemption.DefaultPriorityClass,
		nodePreemptibleEvictionProbability,
	)
	if err != nil {
		return nil, nil, nil, nil, err
	}
	if err := validateEvictedJobs(evictedJobsById, affectedNodesById); err != nil {
		return nil, nil, nil, nil, err
	}
	evictedJobs := maps.Values(evictedJobsById)
	affectedNodes := maps.Values(affectedNodesById)
	maps.Copy(preemptedJobsById, evictedJobsById)
	usageByQueueAndPriority = UpdateUsage(
		usageByQueueAndPriority,
		evictedJobs,
		config.Preemption.PriorityClasses,
		Subtract,
	)
	if s := JobsSummary(evictedJobs); s != "" {
		ctxLogger.Infof("evicted for resource balancing %d jobs on nodes %v; %s", len(evictedJobs), maps.Keys(affectedNodesById), s)
	}
=======
func (pq *QueueCandidateGangIteratorPQ) Pop() any {
	old := *pq
	n := len(old)
	item := old[n-1]
	old[n-1] = nil  // avoid memory leak
	item.index = -1 // for safety
	*pq = old[0 : n-1]
	return item
}

// CandidateGangIterator multiplexes between queues.
// Responsible for maintaining fair share and enforcing cross-queue scheduling constraints.
type CandidateGangIterator struct {
	SchedulingConstraints
	SchedulingRoundReport *SchedulingRoundReport
	ctx                   context.Context
	// These factors influence the fraction of resources assigned to each queue.
	priorityFactorByQueue map[string]float64
	// For each queue, weight is the inverse of the priority factor.
	weightByQueue map[string]float64
	// Sum of all weights.
	weightSum float64
	// Priority queue containing per-queue iterators.
	// Determines the order in which queues are processed.
	pq QueueCandidateGangIteratorPQ
}
>>>>>>> 6a62b736

func NewCandidateGangIterator(
	schedulingConstraints SchedulingConstraints,
	schedulingRoundReport *SchedulingRoundReport,
	ctx context.Context,
	iteratorsByQueue map[string]*QueueCandidateGangIterator,
	priorityFactorByQueue map[string]float64,
) (*CandidateGangIterator, error) {
	if len(iteratorsByQueue) != len(priorityFactorByQueue) {
		return nil, errors.Errorf("iteratorsByQueue and priorityFactorByQueue are not of equal length")
	}
	weightSum := 0.0
	weightByQueue := make(map[string]float64)
	for queue, priorityFactor := range priorityFactorByQueue {
		if _, ok := iteratorsByQueue[queue]; !ok {
			return nil, errors.Errorf("no iterator found for queue %s", queue)
		}
		weight := 1 / math.Max(priorityFactor, 1)
		weightByQueue[queue] = weight
		weightSum += weight
	}
	rv := &CandidateGangIterator{
		SchedulingConstraints: schedulingConstraints,
		SchedulingRoundReport: schedulingRoundReport,
		ctx:                   ctx,
		priorityFactorByQueue: priorityFactorByQueue,
		weightByQueue:         weightByQueue,
		weightSum:             weightSum,
		pq:                    make(QueueCandidateGangIteratorPQ, 0, len(iteratorsByQueue)),
	}
	for queue, queueIt := range iteratorsByQueue {
		if err := rv.pushToPQ(queue, queueIt); err != nil {
			return nil, err
		}
	}
	return rv, nil
}

func (it *CandidateGangIterator) pushToPQ(queue string, queueIt *QueueCandidateGangIterator) error {
	reports, err := queueIt.Peek()
	if err != nil {
		return err
	}
	if reports == nil {
		return nil
	}
	gang := make([]LegacySchedulerJob, len(reports))
	for i, report := range reports {
		gang[i] = report.Job
	}
<<<<<<< HEAD
	usageByQueueAndPriority = UpdateUsage(
		usageByQueueAndPriority,
		rescheduledJobs,
		config.Preemption.PriorityClasses,
		Add,
	)
	if s := JobsSummary(rescheduledJobs); s != "" {
		ctxLogger.Infof("rescheduled %d jobs after eviction; %s", len(rescheduledJobs), s)
=======
	totalResourcesForQueue := it.SchedulingRoundReport.QueueSchedulingRoundReports[queue].ResourcesByPriority
	totalResourcesForQueueWithGang := totalResourcesForQueue.AggregateByResource()
	totalResourcesForQueueWithGang.Add(totalResourceRequestsFromJobs(gang, it.PriorityClasses))
	fairShare := it.weightByQueue[queue] / it.weightSum
	used := ResourceListAsWeightedApproximateFloat64(it.ResourceScarcity, totalResourcesForQueueWithGang)
	total := math.Max(ResourceListAsWeightedApproximateFloat64(it.ResourceScarcity, it.TotalResources), 1)
	fractionOfFairShare := (used / total) / fairShare
	item := &QueueCandidateGangIteratorItem{
		queue:               queue,
		it:                  queueIt,
		v:                   reports,
		fractionOfFairShare: fractionOfFairShare,
>>>>>>> 6a62b736
	}
	heap.Push(&it.pq, item)
	return nil
}

func (it *CandidateGangIterator) Next() ([]*JobSchedulingReport, error) {
	if v, err := it.Peek(); err != nil {
		return nil, err
	} else {
		if err := it.Clear(); err != nil {
			return nil, err
		}
		return v, nil
	}
}

func (it *CandidateGangIterator) Clear() error {
	if len(it.pq) == 0 {
		return nil
	}
	item := heap.Pop(&it.pq).(*QueueCandidateGangIteratorItem)
	if err := item.it.Clear(); err != nil {
		return err
	}
<<<<<<< HEAD
	evictedJobs = maps.Values(evictedJobsById)
	affectedNodes = maps.Values(affectedNodesById)
	maps.Copy(preemptedJobsById, evictedJobsById)
	usageByQueueAndPriority = UpdateUsage(
		usageByQueueAndPriority,
		evictedJobs,
		config.Preemption.PriorityClasses,
		Subtract,
	)
	if s := JobsSummary(evictedJobs); s != "" {
		ctxLogger.Infof("evicted %d oversubscribed jobs on nodes %v; %s", len(evictedJobs), maps.Keys(affectedNodesById), s)
=======
	if err := it.pushToPQ(item.queue, item.it); err != nil {
		return err
>>>>>>> 6a62b736
	}
	return nil
}

func (it *CandidateGangIterator) Peek() ([]*JobSchedulingReport, error) {
	if it.MaximumJobsToSchedule != 0 && it.SchedulingRoundReport.NumScheduledJobs == int(it.MaximumJobsToSchedule) {
		it.SchedulingRoundReport.TerminationReason = "maximum number of jobs scheduled"
		return nil, nil
	}

	// Yield a gang.
	// To ensure the schedulability constraints are still valid,
	// pop and push items from/to the pq until we've popped the same item twice consecutively,
	// since at that point we're sure pq priority for that item is correct.
	activeQueue := ""
	for {
		if len(it.pq) == 0 {
			// No queued jobs left.
			return nil, nil
		}
		item := heap.Pop(&it.pq).(*QueueCandidateGangIteratorItem)
		if item.queue != activeQueue {
			activeQueue = item.queue
			if err := it.pushToPQ(item.queue, item.it); err != nil {
				return nil, err
			}
			continue
		}
		reports := item.v // Cached value is guaranteed to be fresh here.
		if v, ok, err := it.f(reports); err != nil {
			return nil, err
		} else if ok {
			if err := it.pushToPQ(item.queue, item.it); err != nil {
				return nil, err
			}
			return v, nil
		}
		if err := item.it.Clear(); err != nil {
			return nil, err
		}
		if err := it.pushToPQ(item.queue, item.it); err != nil {
			return nil, err
		}
	}
<<<<<<< HEAD
	usageByQueueAndPriority = UpdateUsage(
		usageByQueueAndPriority,
		rescheduledJobs,
		config.Preemption.PriorityClasses,
		Add,
	)
	if s := JobsSummary(rescheduledJobs); s != "" {
		ctxLogger.Infof("rescheduled %d jobs after priority class eviction; %s", len(rescheduledJobs), s)
	}

	// For each node in the NodeDb, compare assigned jobs relative to the initial snapshot.
	// Jobs no longer assigned to a node are preempted.
	// Jobs assigned to a node that weren't present earlier are scheduled.
	//
	// Compare the NodeJobDiff with expected preempted/scheduled jobs to ensure it's consistent.
	// This is only to validate that nothing unexpected happened during
	preempted, scheduled, err := NodeJobDiff(txn, nodeDb.Txn(false))
	if err != nil {
		return nil, nil, nil, nil, err
	}
	for jobId := range preemptedJobsById {
		if _, ok := preempted[jobId]; !ok {
			ctxLogger.Errorf("inconsistent NodeDb: expected job %s to be preempted", jobId)
=======
}

func (it *CandidateGangIterator) f(reports []*JobSchedulingReport) ([]*JobSchedulingReport, bool, error) {
	totalScheduledResources := it.SchedulingRoundReport.ScheduledResourcesByPriority.AggregateByResource()
	gangResourceRequests := schedulerobjects.ResourceList{}
	for _, report := range reports {
		if isEvictedJob(report.Job) {
			// Evicted jobs don't count towards per-round scheduling limits.
			continue
>>>>>>> 6a62b736
		}
		gangResourceRequests.Add(schedulerobjects.ResourceListFromV1ResourceList(report.Req.ResourceRequirements.Requests))
	}
<<<<<<< HEAD
	for jobId := range scheduledJobsById {
		if _, ok := scheduled[jobId]; !ok {
			ctxLogger.Errorf("inconsistent NodeDb: expected job %s to be scheduled", jobId)
=======
	totalScheduledResources.Add(gangResourceRequests)
	if exceeded, reason := exceedsResourceLimits(
		it.ctx,
		totalScheduledResources,
		it.SchedulingConstraints.TotalResources,
		it.MaximalResourceFractionToSchedule,
	); exceeded {
		unschedulableReason := reason + " (overall per scheduling round limit)"
		for _, report := range reports {
			report.UnschedulableReason = unschedulableReason
			it.SchedulingRoundReport.AddJobSchedulingReport(report, false)
>>>>>>> 6a62b736
		}
		return reports, false, nil
	} else {
		return reports, true, nil
	}
<<<<<<< HEAD
	nodesByJobId := make(map[string]*schedulerobjects.Node, len(preempted)+len(scheduled))
	preemptedJobs := make([]LegacySchedulerJob, 0, len(scheduledJobsById))
	for jobId, node := range preempted {
		nodesByJobId[jobId] = node
		if job, ok := preemptedJobsById[jobId]; ok {
			preemptedJobs = append(preemptedJobs, job)
		} else {
			ctxLogger.Errorf("inconsistent NodeDb: didn't expect job %s to be preempted", jobId)
		}
	}
	scheduledJobs := make([]LegacySchedulerJob, 0, len(preemptedJobsById))
	for jobId, node := range scheduled {
		nodesByJobId[jobId] = node
		if job, ok := scheduledJobsById[jobId]; ok {
			scheduledJobs = append(scheduledJobs, job)
		} else {
			ctxLogger.Errorf("inconsistent NodeDb: didn't expect job %s to be scheduled", jobId)
		}
	}
	if s := JobsSummary(preemptedJobs); s != "" {
		ctxLogger.Infof("preempting running jobs; %s", s)
	}
	if s := JobsSummary(scheduledJobs); s != "" {
		ctxLogger.Infof("scheduling new jobs; %s", s)
	}
	return preemptedJobs, scheduledJobs, nodesByJobId, usageByQueueAndPriority, nil
=======
}

func uuidFromUlidString(ulid string) (uuid.UUID, error) {
	protoUuid, err := armadaevents.ProtoUuidFromUlidString(ulid)
	if err != nil {
		return uuid.UUID{}, err
	}
	return armadaevents.UuidFromProtoUuid(protoUuid), nil
}

// exceedsResourceLimits returns true if used/total > limits for some resource t,
// and, if that is the case, a string indicating which resource limit was exceeded.
func exceedsResourceLimits(_ context.Context, used, total schedulerobjects.ResourceList, limits map[string]float64) (bool, string) {
	for resourceType, limit := range limits {
		totalAmount := total.Get(resourceType)
		usedAmount := used.Get(resourceType)
		if armadaresource.QuantityAsFloat64(usedAmount)/armadaresource.QuantityAsFloat64(totalAmount) > limit {
			return true, fmt.Sprintf("scheduling would exceed %s quota", resourceType)
		}
	}
	return false, ""
>>>>>>> 6a62b736
}

// Check if scheduling this job would exceed per-priority-per-queue resource limits.
func exceedsPerPriorityResourceLimits(ctx context.Context, jobPriority int32, usedByPriority schedulerobjects.QuantityByPriorityAndResourceType, total schedulerobjects.ResourceList, limits map[int32]map[string]float64) (bool, string) {
	// Calculate cumulative usage at each priority.
	// This involves summing the usage at all higher priorities.
	priorities := maps.Keys(limits)
	slices.Sort(priorities)
	cumulativeUsageByPriority := make(schedulerobjects.QuantityByPriorityAndResourceType)
	cumulativeSum := schedulerobjects.ResourceList{}
	for i := len(priorities) - 1; i >= 0; i-- {
		priority := priorities[i]
		cumulativeSum.Add(usedByPriority[priority])
		cumulativeUsageByPriority[priority] = cumulativeSum.DeepCopy()
	}
	for priority, priorityLimits := range limits {
		if priority <= jobPriority {
			if rl, ok := cumulativeUsageByPriority[priority]; ok {
				limitExceeded, msg := exceedsResourceLimits(ctx, rl, total, priorityLimits)
				if limitExceeded {
					return true, fmt.Sprintf("%s at priority %d", msg, priority)
				}
			} else {
				log := ctxlogrus.Extract(ctx)
				log.Warnf("Job scheduled at priority %d but there are no per-priority limits set up for this class; skipping per periority limit check", priority)
			}
		}
	}
	return false, ""
}

// Check that this job is at least equal to the minimum job size.
func jobIsLargeEnough(jobTotalResourceRequests, minimumJobSize schedulerobjects.ResourceList) (bool, string) {
	if len(minimumJobSize.Resources) == 0 {
		return true, ""
	}
	if len(jobTotalResourceRequests.Resources) == 0 {
		return true, ""
	}
	for resourceType, limit := range minimumJobSize.Resources {
		q := jobTotalResourceRequests.Get(resourceType)
		if limit.Cmp(q) == 1 {
			return false, fmt.Sprintf(
				"job requests %s %s, but the minimum is %s",
				q.String(), resourceType, limit.String(),
			)
		}
	}
	return true, ""
}

func validateEvictedJobs(evictedJobsById map[string]LegacySchedulerJob, affectedNodesById map[string]*schedulerobjects.Node) error {
	for _, job := range evictedJobsById {
		if !isEvictedJob(job) {
			return errors.Errorf("evicted job %s is not marked as such: job annotations %v", job.GetId(), job.GetAnnotations())
		}
		if nodeId, ok := targetNodeIdFromLegacySchedulerJob(job); ok {
			if _, ok := affectedNodesById[nodeId]; !ok {
				return errors.Errorf("node id %s targeted by job %s is not marked as affected", nodeId, job.GetId())
			}
		} else {
			return errors.Errorf("evicted job %s is missing target node id: job annotations %v", job.GetId(), job.GetAnnotations())
		}
	}
	return nil
}

func isEvictedJob(job LegacySchedulerJob) bool {
	return job.GetAnnotations()[IsEvictedAnnotation] == "true"
}

func targetNodeIdFromLegacySchedulerJob(job LegacySchedulerJob) (string, bool) {
	nodeId, ok := job.GetAnnotations()[TargetNodeIdAnnotation]
	return nodeId, ok
}

func GangIdAndCardinalityFromLegacySchedulerJob(job LegacySchedulerJob, priorityClasses map[string]configuration.PriorityClass) (string, int, bool, error) {
	reqs := job.GetRequirements(priorityClasses)
	if reqs == nil {
		return "", 0, false, nil
	}
	if len(reqs.ObjectRequirements) != 1 {
		return "", 0, false, errors.Errorf("expected exactly one object requirement in %v", reqs)
	}
	podReqs := reqs.ObjectRequirements[0].GetPodRequirements()
	if podReqs == nil {
		return "", 0, false, nil
	}
	return GangIdAndCardinalityFromAnnotations(podReqs.Annotations)
}

func GangIdAndCardinalityFromAnnotations(annotations map[string]string) (string, int, bool, error) {
	if annotations == nil {
		return "", 0, false, nil
	}
	gangId, ok := annotations[configuration.GangIdAnnotation]
	if !ok {
		return "", 0, false, nil
	}
	gangCardinalityString, ok := annotations[configuration.GangCardinalityAnnotation]
	if !ok {
		return "", 0, false, errors.Errorf("missing annotation %s", configuration.GangCardinalityAnnotation)
	}
	gangCardinality, err := strconv.Atoi(gangCardinalityString)
	if err != nil {
		return "", 0, false, errors.WithStack(err)
	}
	if gangCardinality <= 0 {
		return "", 0, false, errors.Errorf("gang cardinality is non-positive %d", gangCardinality)
	}
	return gangId, gangCardinality, true, nil
}

func ResourceListAsWeightedApproximateFloat64(resourceScarcity map[string]float64, rl schedulerobjects.ResourceList) float64 {
	usage := 0.0
	for resourceName, quantity := range rl.Resources {
		scarcity := resourceScarcity[resourceName]
		usage += armadaresource.QuantityAsFloat64(quantity) * scarcity
	}
	return usage
}

func PodRequirementsFromLegacySchedulerJobs[S ~[]E, E LegacySchedulerJob](jobs S, priorityClasses map[string]configuration.PriorityClass) []*schedulerobjects.PodRequirements {
	rv := make([]*schedulerobjects.PodRequirements, 0, len(jobs))
	for _, job := range jobs {
		rv = append(rv, PodRequirementFromLegacySchedulerJob(job, priorityClasses))
	}
	return rv
}

func PodRequirementFromLegacySchedulerJob[E LegacySchedulerJob](job E, priorityClasses map[string]configuration.PriorityClass) *schedulerobjects.PodRequirements {
	info := job.GetRequirements(priorityClasses)
	req := PodRequirementFromJobSchedulingInfo(info)
	req.Annotations = make(map[string]string)
	for _, key := range configuration.ArmadaManagedAnnotations {
		if value, ok := job.GetAnnotations()[key]; ok {
			req.GetAnnotations()[key] = value
		}
	}
	for _, key := range ArmadaSchedulerManagedAnnotations {
		if value, ok := job.GetAnnotations()[key]; ok {
			req.GetAnnotations()[key] = value
		}
	}
	req.Annotations[JobIdAnnotation] = job.GetId()
	req.Annotations[QueueAnnotation] = job.GetQueue()
	return req
}

func PodRequirementsFromJobSchedulingInfos(infos []*schedulerobjects.JobSchedulingInfo) []*schedulerobjects.PodRequirements {
	rv := make([]*schedulerobjects.PodRequirements, 0, len(infos))
	for _, info := range infos {
		rv = append(rv, PodRequirementFromJobSchedulingInfo(info))
	}
	return rv
}

func PodRequirementFromJobSchedulingInfo(info *schedulerobjects.JobSchedulingInfo) *schedulerobjects.PodRequirements {
	for _, oreq := range info.ObjectRequirements {
		if preq := oreq.GetPodRequirements(); preq != nil {
			return preq
		}
	}
	return nil
}<|MERGE_RESOLUTION|>--- conflicted
+++ resolved
@@ -8,6 +8,8 @@
 	"math/rand"
 	"reflect"
 	"strconv"
+	"strings"
+	"text/tabwriter"
 	"time"
 
 	"github.com/google/uuid"
@@ -58,7 +60,7 @@
 	// Per-queue resource limits.
 	// Map from resource type to the limit for that resource.
 	MaximalResourceFractionPerQueue map[string]float64
-	// Limit, as a fraction of total resources across worker clusters, of resource types at each priority.
+	// Limit- as a fraction of total resources across worker clusters- of resource types at each priority.
 	// The limits are cumulative, i.e., the limit at priority p includes all higher levels.
 	MaximalCumulativeResourceFractionPerQueueAndPriority map[int32]map[string]float64
 	// Max resources to schedule per queue at a time.
@@ -295,25 +297,7 @@
 			nodeByJobId,
 		)
 		if err != nil {
-<<<<<<< HEAD
-			ctxLogger := ctxlogrus.Extract(it.ctx)
-			logging.WithStacktrace(ctxLogger, err).Errorf("failed to get gang cardinality for job %s", job.GetId())
-			gangCardinality = 1 // Schedule jobs with invalid gang cardinality one by one.
-		}
-		if isGangJob {
-			it.jobsByGangId[gangId] = append(it.jobsByGangId[gangId], job)
-			gang := it.jobsByGangId[gangId]
-			if len(gang) == gangCardinality {
-				delete(it.jobsByGangId, gangId)
-				it.next = gang
-				return it.next, nil
-			}
-		} else {
-			it.next = []LegacySchedulerJob{job}
-			return it.next, nil
-=======
-			return nil, err
->>>>>>> 6a62b736
+			return nil, err
 		}
 	}
 
@@ -558,10 +542,6 @@
 	return usage
 }
 
-<<<<<<< HEAD
-// QueueCandidateGangIteratorPQ is the Priority queue used by CandidateGangIterator to determine from which queue to schedule the next job.
-type QueueCandidateGangIteratorPQ []*QueueCandidateGangIteratorItem
-=======
 type Evictor struct {
 	jobRepo         JobRepository
 	priorityClasses map[string]configuration.PriorityClass
@@ -569,7 +549,6 @@
 	jobFilter       func(context.Context, LegacySchedulerJob) bool
 	postEvictFunc   func(context.Context, LegacySchedulerJob, *schedulerobjects.Node)
 }
->>>>>>> 6a62b736
 
 type EvictorResult struct {
 	// Map from job id to job, containing all evicted jobs.
@@ -1006,19 +985,6 @@
 		maxLookback:        maxLookback,
 		jobsByGangId:       make(map[string][]LegacySchedulerJob),
 	}
-<<<<<<< HEAD
-	for priority, priorityLimits := range limits {
-		if priority <= jobPriority {
-			if rl, ok := cumulativeUsageByPriority[priority]; ok {
-				limitExceeded, msg := exceedsResourceLimits(ctx, rl, total, priorityLimits)
-				if limitExceeded {
-					return true, fmt.Sprintf("%s at priority %d", msg, priority)
-				}
-			} else {
-				ctxLogger := ctxlogrus.Extract(ctx)
-				ctxLogger.Warnf("Job scheduled at priority %d but there are no per-priority limits set up for this class; skipping per periority limit check", priority)
-			}
-=======
 }
 
 func (it *QueuedGangIterator) Next() ([]LegacySchedulerJob, error) {
@@ -1027,7 +993,6 @@
 	} else {
 		if err := it.Clear(); err != nil {
 			return nil, err
->>>>>>> 6a62b736
 		}
 		return v, nil
 	}
@@ -1103,25 +1068,6 @@
 type QueueCandidateGangIterator struct {
 	ctx context.Context
 	SchedulingConstraints
-<<<<<<< HEAD
-	SchedulingRoundReport *SchedulingRoundReport
-	CandidateGangIterator *CandidateGangIterator
-	// Contains all nodes to be considered for
-	// Used for matching pods with nodes.
-	NodeDb *NodeDb
-}
-
-func (sched *LegacyScheduler) String() string {
-	w := NewTabWriter(1, 1, 1, ' ', 0)
-
-	w.Writef("Executor:\t%s\n", sched.ExecutorId)
-	if len(sched.SchedulingConstraints.TotalResources.Resources) == 0 {
-		w.Writef("Total resources:\tnone\n")
-	} else {
-		w.Writef("Total resources:\n")
-		for t, q := range sched.SchedulingConstraints.TotalResources.Resources {
-			w.Writef("  %s: %s\n", t, q.String())
-=======
 	QueueSchedulingRoundReport *QueueSchedulingRoundReport
 	queuedGangIterator         *QueuedGangIterator
 }
@@ -1132,21 +1078,9 @@
 	} else {
 		if err := it.Clear(); err != nil {
 			return nil, err
->>>>>>> 6a62b736
 		}
 		return v, nil
 	}
-<<<<<<< HEAD
-	w.Writef("Minimum job size:\t%v\n", sched.MinimumJobSize)
-	if sched.NodeDb == nil {
-		w.Writef("NodeDb:\t%v\n", sched.NodeDb)
-	} else {
-		w.Writef("NodeDb:\n")
-		w.Writef(indent.String("\t", sched.NodeDb.String()))
-	}
-	return w.String()
-=======
->>>>>>> 6a62b736
 }
 
 func (it *QueueCandidateGangIterator) Clear() error {
@@ -1170,115 +1104,13 @@
 			return nil, err
 		}
 	}
-<<<<<<< HEAD
-	ctxLogger := ctxlogrus.Extract(ctx)
-	return Evict(
-		it, jobRepo, priorityClasses,
-		func(node *schedulerobjects.Node) bool {
-			return len(node.AllocatedByJobId) > 0 && rand.Float64() < evictionProbability
-		},
-		func(job LegacySchedulerJob) bool {
-			if job.GetAnnotations() == nil {
-				ctxLogger.Warnf("can't evict job %s: annotations not initialised", job.GetId())
-				return false
-			}
-			priorityClassName := job.GetRequirements(priorityClasses).PriorityClassName
-			priorityClass, ok := priorityClasses[priorityClassName]
-			if !ok {
-				priorityClass = priorityClasses[defaultPriorityClass]
-			}
-			if priorityClass.Preemptible {
-				return true
-			}
-			return false
-		},
-		func(job LegacySchedulerJob, node *schedulerobjects.Node) {
-			annotations := job.GetAnnotations()
-			if annotations == nil {
-				ctxLogger.Errorf("error evicting job %s: annotations not initialised", job.GetId())
-				return
-			}
-			// Add annotations to this job that indicate to the scheduler
-			// - that this pod was evicted and
-			// - which node it was evicted from.
-			annotations[TargetNodeIdAnnotation] = node.Id
-			annotations[IsEvictedAnnotation] = "true"
-
-			// Add an empty allocation for this queue.
-			// To make the scheduler avoid this node when scheduling pods from other queues.
-			// (As a result of per-queue bin-packing.)
-			if rl, ok := node.AllocatedByQueue[job.GetQueue()]; !ok {
-				node.AllocatedByQueue[job.GetQueue()] = rl
-			}
-		},
-	)
-=======
 	return nil, nil
->>>>>>> 6a62b736
 }
 
 func (it *QueueCandidateGangIterator) f(gang []LegacySchedulerJob) ([]*JobSchedulingReport, bool, error) {
 	if gang == nil {
 		return nil, false, nil
 	}
-<<<<<<< HEAD
-	ctxLogger := ctxlogrus.Extract(ctx)
-	var overSubscribedPriorities map[int32]bool
-	prioritiesByName := configuration.PriorityByPriorityClassName(priorityClasses)
-	return Evict(
-		it, jobRepo, priorityClasses,
-		func(node *schedulerobjects.Node) bool {
-			overSubscribedPriorities = make(map[int32]bool)
-			for p, rl := range node.AllocatableByPriorityAndResource {
-				for _, q := range rl.Resources {
-					if q.Cmp(resource.Quantity{}) == -1 {
-						overSubscribedPriorities[p] = true
-						break
-					}
-				}
-			}
-			return len(overSubscribedPriorities) > 0 && rand.Float64() < evictionProbability
-		},
-		func(job LegacySchedulerJob) bool {
-			if job.GetAnnotations() == nil {
-				ctxLogger.Warnf("can't evict job %s: annotations not initialised", job.GetId())
-				return false
-			}
-			info := job.GetRequirements(priorityClasses)
-			if info == nil {
-				return false
-			}
-			p := prioritiesByName[info.PriorityClassName]
-			return overSubscribedPriorities[p]
-		},
-		func(job LegacySchedulerJob, node *schedulerobjects.Node) {
-			annotations := job.GetAnnotations()
-			if annotations == nil {
-				ctxLogger.Errorf("error evicting job %s: annotations not initialised", job.GetId())
-				return
-			}
-
-			// TODO: This is only necessary for jobs not scheduled in this cycle.
-			// Since jobs scheduled in this cycle can be rescheduled onto another node without triggering a preemption.
-			//
-			// Add annotations to this job that indicate to the scheduler
-			// - that this pod was evicted and
-			// - which node it was evicted from.
-			annotations[TargetNodeIdAnnotation] = node.Id
-			annotations[IsEvictedAnnotation] = "true"
-
-			// TODO: This is only necessary for jobs not scheduled in this cycle.
-			// Since jobs scheduled in this cycle can be rescheduled onto another node without triggering a preemption.
-			//
-			// Add an empty allocation for this queue.
-			// To make the scheduler avoid this node when scheduling pods from other queues.
-			// (As a result of per-queue bin-packing.)
-			if rl, ok := node.AllocatedByQueue[job.GetQueue()]; !ok {
-				node.AllocatedByQueue[job.GetQueue()] = rl
-			}
-		},
-	)
-=======
 	reports, err := it.schedulingReportsFromJobs(it.ctx, gang)
 	if err != nil {
 		return nil, false, err
@@ -1296,7 +1128,6 @@
 		}
 	}
 	return reports, unschedulableReason == "", nil
->>>>>>> 6a62b736
 }
 
 func (it *QueueCandidateGangIterator) schedulingReportsFromJobs(ctx context.Context, jobs []LegacySchedulerJob) ([]*JobSchedulingReport, error) {
@@ -1332,30 +1163,6 @@
 		}
 	}
 
-<<<<<<< HEAD
-func NewLegacyScheduler(
-	ctx context.Context,
-	constraints SchedulingConstraints,
-	config configuration.SchedulingConfig,
-	nodeDb *NodeDb,
-	queues []*Queue,
-	initialResourcesByQueueAndPriority map[string]schedulerobjects.QuantityByPriorityAndResourceType,
-) (*LegacyScheduler, error) {
-	if ResourceListAsWeightedApproximateFloat64(constraints.ResourceScarcity, constraints.TotalResources) == 0 {
-		// This refers to resources available across all clusters, i.e.,
-		// it may include resources not currently considered for
-		return nil, errors.Errorf(
-			"no resources with non-zero weight available for scheduling on any cluster: resource scarcity %v, total resources %v",
-			constraints.ResourceScarcity, constraints.TotalResources,
-		)
-	}
-	if ResourceListAsWeightedApproximateFloat64(constraints.ResourceScarcity, nodeDb.totalResources) == 0 {
-		// This refers to the resources currently considered for scheduling.
-		return nil, errors.Errorf(
-			"no resources with non-zero weight available for scheduling in NodeDb: resource scarcity %v, total resources %v",
-			constraints.ResourceScarcity, nodeDb.totalResources,
-		)
-=======
 	// Perform no checks for evicted jobs.
 	// Since we don't want to preempt already running jobs if we, e.g., change MinimumJobSize.
 	if allGangJobsEvicted {
@@ -1434,7 +1241,6 @@
 				),
 			)
 		}
->>>>>>> 6a62b736
 	}
 	return rv
 }
@@ -1468,40 +1274,11 @@
 	return pq[i].fractionOfFairShare < pq[j].fractionOfFairShare
 }
 
-<<<<<<< HEAD
-// Reschedule
-// - preempts jobs belonging to queues with total allocation above their fair share and
-// - schedules new jobs belonging to queues with total allocation less than their fair share.
-// Returns:
-// - Slice of jobs to preempt.
-// - Slice of jobs to schedule.
-// - Map from job id to node the job was preempted on (scheduled onto).
-// - Total resource usage per queue, accounting for preempted/scheduled jobs.
-func Reschedule(
-	ctx context.Context,
-	jobRepo JobRepository,
-	constraints SchedulingConstraints,
-	config configuration.SchedulingConfig,
-	nodeDb *NodeDb,
-	priorityFactorByQueue map[string]float64,
-	initialUsageByQueueAndPriority map[string]schedulerobjects.QuantityByPriorityAndResourceType,
-	nodePreemptibleEvictionProbability float64,
-	nodeOversubscribedEvictionProbability float64,
-	schedulingReportsRepository *SchedulingReportsRepository,
-) ([]LegacySchedulerJob, []LegacySchedulerJob, map[string]*schedulerobjects.Node, map[string]schedulerobjects.QuantityByPriorityAndResourceType, error) {
-	ctxLogger := ctxlogrus.Extract(ctx)
-	ctxLogger = ctxLogger.WithField("function", "Reschedule")
-	usageByQueueAndPriority := armadamaps.DeepCopy(initialUsageByQueueAndPriority)
-	preemptedJobsById := make(map[string]LegacySchedulerJob)
-	scheduledJobsById := make(map[string]LegacySchedulerJob)
-	ctxLogger.Infof("starting rescheduling with total resources %s", constraints.TotalResources.CompactString())
-=======
 func (pq QueueCandidateGangIteratorPQ) Swap(i, j int) {
 	pq[i], pq[j] = pq[j], pq[i]
 	pq[i].index = i
 	pq[j].index = j
 }
->>>>>>> 6a62b736
 
 func (pq *QueueCandidateGangIteratorPQ) Push(x any) {
 	n := len(*pq)
@@ -1510,39 +1287,6 @@
 	*pq = append(*pq, item)
 }
 
-<<<<<<< HEAD
-	// Evict preemptible jobs.
-	it, err := NewNodesIterator(txn)
-	if err != nil {
-		return nil, nil, nil, nil, err
-	}
-	evictedJobsById, affectedNodesById, err := EvictPreemptible(
-		ctx,
-		it,
-		jobRepo,
-		config.Preemption.PriorityClasses,
-		config.Preemption.DefaultPriorityClass,
-		nodePreemptibleEvictionProbability,
-	)
-	if err != nil {
-		return nil, nil, nil, nil, err
-	}
-	if err := validateEvictedJobs(evictedJobsById, affectedNodesById); err != nil {
-		return nil, nil, nil, nil, err
-	}
-	evictedJobs := maps.Values(evictedJobsById)
-	affectedNodes := maps.Values(affectedNodesById)
-	maps.Copy(preemptedJobsById, evictedJobsById)
-	usageByQueueAndPriority = UpdateUsage(
-		usageByQueueAndPriority,
-		evictedJobs,
-		config.Preemption.PriorityClasses,
-		Subtract,
-	)
-	if s := JobsSummary(evictedJobs); s != "" {
-		ctxLogger.Infof("evicted for resource balancing %d jobs on nodes %v; %s", len(evictedJobs), maps.Keys(affectedNodesById), s)
-	}
-=======
 func (pq *QueueCandidateGangIteratorPQ) Pop() any {
 	old := *pq
 	n := len(old)
@@ -1569,7 +1313,6 @@
 	// Determines the order in which queues are processed.
 	pq QueueCandidateGangIteratorPQ
 }
->>>>>>> 6a62b736
 
 func NewCandidateGangIterator(
 	schedulingConstraints SchedulingConstraints,
@@ -1620,16 +1363,6 @@
 	for i, report := range reports {
 		gang[i] = report.Job
 	}
-<<<<<<< HEAD
-	usageByQueueAndPriority = UpdateUsage(
-		usageByQueueAndPriority,
-		rescheduledJobs,
-		config.Preemption.PriorityClasses,
-		Add,
-	)
-	if s := JobsSummary(rescheduledJobs); s != "" {
-		ctxLogger.Infof("rescheduled %d jobs after eviction; %s", len(rescheduledJobs), s)
-=======
 	totalResourcesForQueue := it.SchedulingRoundReport.QueueSchedulingRoundReports[queue].ResourcesByPriority
 	totalResourcesForQueueWithGang := totalResourcesForQueue.AggregateByResource()
 	totalResourcesForQueueWithGang.Add(totalResourceRequestsFromJobs(gang, it.PriorityClasses))
@@ -1642,7 +1375,6 @@
 		it:                  queueIt,
 		v:                   reports,
 		fractionOfFairShare: fractionOfFairShare,
->>>>>>> 6a62b736
 	}
 	heap.Push(&it.pq, item)
 	return nil
@@ -1667,22 +1399,8 @@
 	if err := item.it.Clear(); err != nil {
 		return err
 	}
-<<<<<<< HEAD
-	evictedJobs = maps.Values(evictedJobsById)
-	affectedNodes = maps.Values(affectedNodesById)
-	maps.Copy(preemptedJobsById, evictedJobsById)
-	usageByQueueAndPriority = UpdateUsage(
-		usageByQueueAndPriority,
-		evictedJobs,
-		config.Preemption.PriorityClasses,
-		Subtract,
-	)
-	if s := JobsSummary(evictedJobs); s != "" {
-		ctxLogger.Infof("evicted %d oversubscribed jobs on nodes %v; %s", len(evictedJobs), maps.Keys(affectedNodesById), s)
-=======
 	if err := it.pushToPQ(item.queue, item.it); err != nil {
 		return err
->>>>>>> 6a62b736
 	}
 	return nil
 }
@@ -1727,31 +1445,6 @@
 			return nil, err
 		}
 	}
-<<<<<<< HEAD
-	usageByQueueAndPriority = UpdateUsage(
-		usageByQueueAndPriority,
-		rescheduledJobs,
-		config.Preemption.PriorityClasses,
-		Add,
-	)
-	if s := JobsSummary(rescheduledJobs); s != "" {
-		ctxLogger.Infof("rescheduled %d jobs after priority class eviction; %s", len(rescheduledJobs), s)
-	}
-
-	// For each node in the NodeDb, compare assigned jobs relative to the initial snapshot.
-	// Jobs no longer assigned to a node are preempted.
-	// Jobs assigned to a node that weren't present earlier are scheduled.
-	//
-	// Compare the NodeJobDiff with expected preempted/scheduled jobs to ensure it's consistent.
-	// This is only to validate that nothing unexpected happened during
-	preempted, scheduled, err := NodeJobDiff(txn, nodeDb.Txn(false))
-	if err != nil {
-		return nil, nil, nil, nil, err
-	}
-	for jobId := range preemptedJobsById {
-		if _, ok := preempted[jobId]; !ok {
-			ctxLogger.Errorf("inconsistent NodeDb: expected job %s to be preempted", jobId)
-=======
 }
 
 func (it *CandidateGangIterator) f(reports []*JobSchedulingReport) ([]*JobSchedulingReport, bool, error) {
@@ -1761,15 +1454,9 @@
 		if isEvictedJob(report.Job) {
 			// Evicted jobs don't count towards per-round scheduling limits.
 			continue
->>>>>>> 6a62b736
 		}
 		gangResourceRequests.Add(schedulerobjects.ResourceListFromV1ResourceList(report.Req.ResourceRequirements.Requests))
 	}
-<<<<<<< HEAD
-	for jobId := range scheduledJobsById {
-		if _, ok := scheduled[jobId]; !ok {
-			ctxLogger.Errorf("inconsistent NodeDb: expected job %s to be scheduled", jobId)
-=======
 	totalScheduledResources.Add(gangResourceRequests)
 	if exceeded, reason := exceedsResourceLimits(
 		it.ctx,
@@ -1781,40 +1468,11 @@
 		for _, report := range reports {
 			report.UnschedulableReason = unschedulableReason
 			it.SchedulingRoundReport.AddJobSchedulingReport(report, false)
->>>>>>> 6a62b736
 		}
 		return reports, false, nil
 	} else {
 		return reports, true, nil
 	}
-<<<<<<< HEAD
-	nodesByJobId := make(map[string]*schedulerobjects.Node, len(preempted)+len(scheduled))
-	preemptedJobs := make([]LegacySchedulerJob, 0, len(scheduledJobsById))
-	for jobId, node := range preempted {
-		nodesByJobId[jobId] = node
-		if job, ok := preemptedJobsById[jobId]; ok {
-			preemptedJobs = append(preemptedJobs, job)
-		} else {
-			ctxLogger.Errorf("inconsistent NodeDb: didn't expect job %s to be preempted", jobId)
-		}
-	}
-	scheduledJobs := make([]LegacySchedulerJob, 0, len(preemptedJobsById))
-	for jobId, node := range scheduled {
-		nodesByJobId[jobId] = node
-		if job, ok := scheduledJobsById[jobId]; ok {
-			scheduledJobs = append(scheduledJobs, job)
-		} else {
-			ctxLogger.Errorf("inconsistent NodeDb: didn't expect job %s to be scheduled", jobId)
-		}
-	}
-	if s := JobsSummary(preemptedJobs); s != "" {
-		ctxLogger.Infof("preempting running jobs; %s", s)
-	}
-	if s := JobsSummary(scheduledJobs); s != "" {
-		ctxLogger.Infof("scheduling new jobs; %s", s)
-	}
-	return preemptedJobs, scheduledJobs, nodesByJobId, usageByQueueAndPriority, nil
-=======
 }
 
 func uuidFromUlidString(ulid string) (uuid.UUID, error) {
@@ -1836,7 +1494,6 @@
 		}
 	}
 	return false, ""
->>>>>>> 6a62b736
 }
 
 // Check if scheduling this job would exceed per-priority-per-queue resource limits.
