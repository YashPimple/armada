package ingest

import (
	"sync"
	"time"

	"github.com/apache/pulsar-client-go/pulsar"
	"github.com/pkg/errors"
	log "github.com/sirupsen/logrus"
	"golang.org/x/net/context"

	"github.com/armadaproject/armada/internal/armada/configuration"
	"github.com/armadaproject/armada/internal/common"
	"github.com/armadaproject/armada/internal/common/eventutil"
	commonmetrics "github.com/armadaproject/armada/internal/common/ingest/metrics"
	"github.com/armadaproject/armada/internal/common/pulsarutils"
	"github.com/armadaproject/armada/pkg/armadaevents"
)

// HasPulsarMessageIds should be implemented by structs that can store a batch of pulsar message ids
// This is needed so we can pass message Ids down the pipeline and ack them at the end
type HasPulsarMessageIds interface {
	GetMessageIDs() []pulsar.MessageID
}

// InstructionConverter should be implemented by structs that can convert a batch of event sequences into an object
// suitable for passing to the sink
type InstructionConverter[T HasPulsarMessageIds] interface {
	Convert(ctx context.Context, msg *EventSequencesWithIds) T
}

// Sink should be implemented by the struct responsible for putting the data in its final resting place, e.g. a
// database.
type Sink[T HasPulsarMessageIds] interface {
	// Store should persist the sink.  The store is responsible for retrying failed attempts and should only return an error
	// When it is satisfied that operation cannot be retries.
	Store(ctx context.Context, msg T) error
}

// EventSequencesWithIds consists of a batch of Event Sequences along with the corresponding Pulsar Message Ids
type EventSequencesWithIds struct {
	EventSequences []*armadaevents.EventSequence
	MessageIds     []pulsar.MessageID
}

// IngestionPipeline is a pipeline that reads message from pulsar and inserts them into a sink. The pipeline will
// handle the following automatically:
//   - Receiving messages from pulsar
//   - Combining messages into batches for efficient processing
//   - Unmarshalling into event sequences
//   - Acking processed messages
//
// Callers must supply two structs, an InstructionConverter for converting event sequences into something that can be
// exhausted and a Sink capable of exhausting these objects
type IngestionPipeline[T HasPulsarMessageIds] struct {
	pulsarConfig           configuration.PulsarConfig
	msgFilter              func(message pulsar.Message) bool
	metricsConfig          configuration.MetricsConfig
	metrics                *commonmetrics.Metrics
	pulsarSubscriptionName string
	pulsarBatchSize        int
	pulsarBatchDuration    time.Duration
	msgFilter              func(msg pulsar.Message) bool
	converter              InstructionConverter[T]
	sink                   Sink[T]
	consumer               pulsar.Consumer // for test purposes only
}

<<<<<<< HEAD
func NoFilter(_ pulsar.Message) bool {
	return true
}

=======
// NewIngestionPipeline creates an IngestionPipeline that processes all pulsar messages
>>>>>>> 340715e0
func NewIngestionPipeline[T HasPulsarMessageIds](
	pulsarConfig configuration.PulsarConfig,
	msgFilter func(message pulsar.Message) bool,
	pulsarSubscriptionName string,
	pulsarBatchSize int,
	pulsarBatchDuration time.Duration,
	converter InstructionConverter[T],
	sink Sink[T],
	metricsConfig configuration.MetricsConfig,
	metrics *commonmetrics.Metrics,
) *IngestionPipeline[T] {
	return NewFilteredMsgIngestionPipeline[T](
		pulsarConfig,
		pulsarSubscriptionName,
		pulsarBatchSize,
		pulsarBatchDuration,
		func(_ pulsar.Message) bool { return true },
		converter,
		sink,
		metricsConfig,
		metrics,
	)
}

// NewFilteredMsgIngestionPipeline creates an IngestionPipeline that processes only messages corresponding to the
// supplied message filter
func NewFilteredMsgIngestionPipeline[T HasPulsarMessageIds](
	pulsarConfig configuration.PulsarConfig,
	pulsarSubscriptionName string,
	pulsarBatchSize int,
	pulsarBatchDuration time.Duration,
	msgFilter func(msg pulsar.Message) bool,
	converter InstructionConverter[T],
	sink Sink[T],
	metricsConfig configuration.MetricsConfig,
	metrics *commonmetrics.Metrics,
) *IngestionPipeline[T] {
	return &IngestionPipeline[T]{
		pulsarConfig:           pulsarConfig,
		metricsConfig:          metricsConfig,
		metrics:                metrics,
		msgFilter:              msgFilter,
		pulsarSubscriptionName: pulsarSubscriptionName,
		pulsarBatchSize:        pulsarBatchSize,
		pulsarBatchDuration:    pulsarBatchDuration,
		msgFilter:              msgFilter,
		converter:              converter,
		sink:                   sink,
	}
}

// Run will run the ingestion pipeline until the supplied context is shut down
func (ingester *IngestionPipeline[T]) Run(ctx context.Context) error {
	shutdownMetricServer := common.ServeMetrics(ingester.metricsConfig.Port)
	defer shutdownMetricServer()

	// Waitgroup that wil fire when the pipeline has been torn down
	wg := &sync.WaitGroup{}
	wg.Add(1)

	if ingester.consumer == nil {
		consumer, closePulsar, err := ingester.subscribe()
		if err != nil {
			return err
		}
		ingester.consumer = consumer
		defer closePulsar()
	}
	pulsarMsgs := pulsarutils.Receive(
		ctx,
		ingester.consumer,
		ingester.msgFilter,
		ingester.pulsarConfig.ReceiveTimeout,
		ingester.pulsarConfig.BackoffTime,
		ingester.metrics)

	// Set up a context that n seconds after ctx
	// This gives the rest of the pipeline a chance to flush pending messages
	pipelineShutdownContext, cancel := context.WithCancel(context.Background())
	go func() {
		for {
			select {
			case <-ctx.Done():
				time.Sleep(2 * ingester.pulsarBatchDuration)
				log.Infof("Waited for %v: forcing cancel", 2*ingester.pulsarBatchDuration)
				cancel()
			}
		}
	}()

	// Batch up messages
	batchedMsgs := make(chan []pulsar.Message)
	batcher := NewBatcher[pulsar.Message](pulsarMsgs, ingester.pulsarBatchSize, ingester.pulsarBatchDuration, func(b []pulsar.Message) { batchedMsgs <- b })
	go func() {
		batcher.Run(pipelineShutdownContext)
		close(batchedMsgs)
	}()

	// Convert to event sequences
	eventSequences := make(chan *EventSequencesWithIds)
	go func() {
		for msg := range batchedMsgs {
			converted := unmarshalEventSequences(msg, ingester.msgFilter, ingester.metrics)
			eventSequences <- converted
		}
		close(eventSequences)
	}()

	// Convert to instructions
	instructions := make(chan T)
	go func() {
		for msg := range eventSequences {
			converted := ingester.converter.Convert(pipelineShutdownContext, msg)
			instructions <- converted
		}
		close(instructions)
	}()

	// Publish messages to sink then ACK on pulsar
	go func() {
		for msg := range instructions {
			// The sink is responsible for retrying any messages so if we get a message here we know we can give up
			// and just ACK the ids
			start := time.Now()
			err := ingester.sink.Store(pipelineShutdownContext, msg)
			taken := time.Now().Sub(start)
			if err != nil {
				log.WithError(err).Warn("Error inserting messages")
			} else {
				log.Infof("Inserted %d pulsar messages in %dms", len(msg.GetMessageIDs()), taken.Milliseconds())
			}
			if errors.Is(err, context.DeadlineExceeded) {
				// This occurs when we're shutting down- it's a signal to stop processing immediately
				break
			} else {
				for _, msgId := range msg.GetMessageIDs() {
					ingester.consumer.AckID(msgId)
				}
			}
		}
		wg.Done()
	}()

	log.Info("Ingestion pipeline set up. Running until shutdown event received")
	// wait for a shutdown event
	wg.Wait()
	log.Info("Shutdown event received - closing")
	return nil
}

func (ingester *IngestionPipeline[T]) subscribe() (pulsar.Consumer, func(), error) {
	// Subscribe to Pulsar and receive messages
	pulsarClient, err := pulsarutils.NewPulsarClient(&ingester.pulsarConfig)
	if err != nil {
		return nil, nil, errors.WithMessage(err, "Error creating pulsar client")
	}

	consumer, err := pulsarClient.Subscribe(pulsar.ConsumerOptions{
		Topic:                       ingester.pulsarConfig.JobsetEventsTopic,
		SubscriptionName:            ingester.pulsarSubscriptionName,
		Type:                        pulsar.KeyShared,
		SubscriptionInitialPosition: pulsar.SubscriptionPositionEarliest,
	})
	if err != nil {
		return nil, nil, errors.WithMessage(err, "Error creating pulsar consumer")
	}

	return consumer, func() {
		consumer.Close()
		pulsarClient.Close()
	}, nil
}

func unmarshalEventSequences(batch []pulsar.Message, msgFilter func(msg pulsar.Message) bool, metrics *commonmetrics.Metrics) *EventSequencesWithIds {
	sequences := make([]*armadaevents.EventSequence, 0, len(batch))
	messageIds := make([]pulsar.MessageID, len(batch))
	for i, msg := range batch {

		// Record the messageId- we need to record all message Ids, even if the event they contain is invalid
		// As they must be acked at the end
		messageIds[i] = msg.ID()

		// If we're not interested in this then continue
		if !msgFilter(msg) {
			continue
		}

		// Try and unmarshall the proto
		es, err := eventutil.UnmarshalEventSequence(context.Background(), msg.Payload())
		if err != nil {
			metrics.RecordPulsarMessageError(commonmetrics.PulsarMessageErrorDeserialization)
			log.WithError(err).Warnf("Could not unmarshal proto for msg %s", msg.ID())
			continue
		}

		// Fill in time if it is not set
		// TODO - once created is set everywhere we can remove this
		for _, event := range es.Events {
			if event.GetCreated() == nil {
				publishTime := msg.PublishTime()
				event.Created = &publishTime
			}
		}
		sequences = append(sequences, es)
	}
	return &EventSequencesWithIds{
		EventSequences: sequences, MessageIds: messageIds,
	}
}<|MERGE_RESOLUTION|>--- conflicted
+++ resolved
@@ -54,7 +54,6 @@
 // exhausted and a Sink capable of exhausting these objects
 type IngestionPipeline[T HasPulsarMessageIds] struct {
 	pulsarConfig           configuration.PulsarConfig
-	msgFilter              func(message pulsar.Message) bool
 	metricsConfig          configuration.MetricsConfig
 	metrics                *commonmetrics.Metrics
 	pulsarSubscriptionName string
@@ -66,17 +65,9 @@
 	consumer               pulsar.Consumer // for test purposes only
 }
 
-<<<<<<< HEAD
-func NoFilter(_ pulsar.Message) bool {
-	return true
-}
-
-=======
 // NewIngestionPipeline creates an IngestionPipeline that processes all pulsar messages
->>>>>>> 340715e0
 func NewIngestionPipeline[T HasPulsarMessageIds](
 	pulsarConfig configuration.PulsarConfig,
-	msgFilter func(message pulsar.Message) bool,
 	pulsarSubscriptionName string,
 	pulsarBatchSize int,
 	pulsarBatchDuration time.Duration,
@@ -115,7 +106,6 @@
 		pulsarConfig:           pulsarConfig,
 		metricsConfig:          metricsConfig,
 		metrics:                metrics,
-		msgFilter:              msgFilter,
 		pulsarSubscriptionName: pulsarSubscriptionName,
 		pulsarBatchSize:        pulsarBatchSize,
 		pulsarBatchDuration:    pulsarBatchDuration,
@@ -142,13 +132,7 @@
 		ingester.consumer = consumer
 		defer closePulsar()
 	}
-	pulsarMsgs := pulsarutils.Receive(
-		ctx,
-		ingester.consumer,
-		ingester.msgFilter,
-		ingester.pulsarConfig.ReceiveTimeout,
-		ingester.pulsarConfig.BackoffTime,
-		ingester.metrics)
+	pulsarMsgs := pulsarutils.Receive(ctx, ingester.consumer, ingester.pulsarConfig.ReceiveTimeout, ingester.pulsarConfig.BackoffTime, ingester.metrics)
 
 	// Set up a context that n seconds after ctx
 	// This gives the rest of the pipeline a chance to flush pending messages
