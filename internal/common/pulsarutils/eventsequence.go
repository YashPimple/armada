--- conflicted
+++ resolved
@@ -2,11 +2,7 @@
 
 import (
 	"context"
-<<<<<<< HEAD
-	"golang.org/x/exp/maps"
-=======
 	"github.com/armadaproject/armada/internal/common/schedulers"
->>>>>>> 340715e0
 	"sync/atomic"
 
 	"github.com/apache/pulsar-client-go/pulsar"
@@ -21,11 +17,7 @@
 
 // CompactAndPublishSequences reduces the number of sequences to the smallest possible,
 // while respecting per-job set ordering and max Pulsar message size, and then publishes to Pulsar.
-<<<<<<< HEAD
-func CompactAndPublishSequences(ctx context.Context, sequences []*armadaevents.EventSequence, producer pulsar.Producer, maxMessageSizeInBytes uint, overrideProperties map[string]string) error {
-=======
 func CompactAndPublishSequences(ctx context.Context, sequences []*armadaevents.EventSequence, producer pulsar.Producer, maxMessageSizeInBytes uint, scheduler schedulers.Scheduler) error {
->>>>>>> 340715e0
 	// Reduce the number of sequences to send to the minimum possible,
 	// and then break up any sequences larger than maxMessageSizeInBytes.
 	sequences = eventutil.CompactEventSequences(sequences)
@@ -33,11 +25,7 @@
 	if err != nil {
 		return err
 	}
-<<<<<<< HEAD
-	return PublishSequences(ctx, producer, sequences, overrideProperties)
-=======
 	return PublishSequences(ctx, producer, sequences, scheduler)
->>>>>>> 340715e0
 }
 
 // PublishSequences publishes several event sequences to Pulsar.
@@ -49,11 +37,7 @@
 // and
 // eventutil.LimitSequencesByteSize(sequences, int(srv.MaxAllowedMessageSize))
 // before passing to this function.
-<<<<<<< HEAD
-func PublishSequences(ctx context.Context, producer pulsar.Producer, sequences []*armadaevents.EventSequence, overrideProperties map[string]string) error {
-=======
 func PublishSequences(ctx context.Context, producer pulsar.Producer, sequences []*armadaevents.EventSequence, scheduler schedulers.Scheduler) error {
->>>>>>> 340715e0
 	// Incoming gRPC requests are annotated with a unique id.
 	// Pass this id through the log by adding it to the Pulsar message properties.
 	requestId := requestid.FromContextOrMissing(ctx)
@@ -73,12 +57,6 @@
 		payloads[i] = payload
 	}
 
-	msgProperties := map[string]string{
-		requestid.MetadataKey:                     requestId,
-		armadaevents.PULSAR_MESSAGE_TYPE_PROPERTY: armadaevents.PULSAR_CONTROL_MESSAGE,
-	}
-	maps.Copy(msgProperties, overrideProperties)
-
 	// Then, send all sequences concurrently (while respecting order),
 	// using Pulsar async send. Collect any errors via ch.
 	// ch must be buffered to avoid sending on ch blocking,
@@ -89,18 +67,12 @@
 		producer.SendAsync(
 			ctx,
 			&pulsar.ProducerMessage{
-<<<<<<< HEAD
-				Payload:    payloads[i],
-				Properties: msgProperties,
-				Key:        sequences[i].JobSetName,
-=======
 				Payload: payloads[i],
 				Properties: map[string]string{
 					requestid.MetadataKey:   requestId,
 					schedulers.PropertyName: schedulers.MsgPropertyFromScheduler(scheduler),
 				},
 				Key: sequences[i].JobSetName,
->>>>>>> 340715e0
 			},
 			// Callback on send.
 			func(_ pulsar.MessageID, _ *pulsar.ProducerMessage, err error) {
